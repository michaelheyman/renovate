--- conflicted
+++ resolved
@@ -1,24 +1,8 @@
-<<<<<<< HEAD
-import { ECR, ECRClientConfig } from '@aws-sdk/client-ecr';
-import hasha from 'hasha';
-=======
-import URL from 'url';
->>>>>>> 48af0da9
 import parseLinkHeader from 'parse-link-header';
 import { logger } from '../../logger';
 import { ExternalHostError } from '../../types/errors/external-host-error';
 import * as packageCache from '../../util/cache/package';
-<<<<<<< HEAD
-import * as hostRules from '../../util/host-rules';
-import { Http, HttpResponse } from '../../util/http';
-import type { OutgoingHttpHeaders } from '../../util/http/types';
-import {
-  ensureTrailingSlash,
-  resolveUrl,
-  trimTrailingSlash,
-} from '../../util/url';
-=======
->>>>>>> 48af0da9
+import { resolveUrl } from '../../util/url';
 import * as dockerVersioning from '../../versioning/docker';
 import type { GetReleasesConfig, ReleaseResult } from '../types';
 import {
