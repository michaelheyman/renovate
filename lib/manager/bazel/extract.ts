/* eslint no-plusplus: 0  */
import parse from 'github-url-from-git';
import moo from 'moo';
import * as datasourceDocker from '../../datasource/docker';
import * as datasourceGithubReleases from '../../datasource/github-releases';
import * as datasourceGithubTags from '../../datasource/github-tags';
import * as datasourceGo from '../../datasource/go';
import { logger } from '../../logger';
import { SkipReason } from '../../types';
<<<<<<< HEAD
import { regEx } from '../../util/regex';
import { parseUrl as _parse } from '../../util/url';
=======
>>>>>>> 3527d8b4
import * as dockerVersioning from '../../versioning/docker';
import type { PackageDependency, PackageFile } from '../types';

interface UrlParsedResult {
  datasource: string;
  repo: string;
  currentValue: string;
}

function parseUrl(urlString: string): UrlParsedResult | null {
  // istanbul ignore if
  if (!urlString) {
    return null;
  }
  const url = _parse(urlString);
  if (url.host !== 'github.com') {
    return null;
  }
  const path = url.pathname.split('/').slice(1);
  const repo = path[0] + '/' + path[1];
  let datasource: string;
  let currentValue: string = null;
  if (path[2] === 'releases' && path[3] === 'download') {
    datasource = datasourceGithubReleases.id;
    currentValue = path[4];
  }
  if (path[2] === 'archive') {
    datasource = datasourceGithubTags.id;
    currentValue = path[3];
    // Strip archive extension to get hash or tag.
    // Tolerates formats produced by Git(Hub|Lab) and allowed by http_archive
    // Note: Order matters in suffix list to strip, e.g. .tar.gz.
    for (const extension of ['.gz', '.bz2', '.xz', '.tar', '.tgz', '.zip']) {
      if (currentValue.endsWith(extension)) {
        currentValue = currentValue.slice(0, -extension.length);
      }
    }
  }
  if (currentValue) {
    return { datasource, repo, currentValue };
  }
  // istanbul ignore next
  return null;
}

const dummyLexer = {
  main: {
    lineComment: { match: /#.*?$/ },
    leftParen: { match: '(' },
    rightParen: { match: ')' },
    longDoubleQuoted: {
      match: '"""',
      push: 'longDoubleQuoted',
    },
    doubleQuoted: {
      match: '"',
      push: 'doubleQuoted',
    },
    longSingleQuoted: {
      match: "'''",
      push: 'longSingleQuoted',
    },
    singleQuoted: {
      match: "'",
      push: 'singleQuoted',
    },
    def: {
      match: new RegExp(
        [
          'container_pull',
          'http_archive',
          'http_file',
          'go_repository',
          'git_repository',
        ].join('|')
      ),
    },
    unknown: { match: /[^]/, lineBreaks: true },
  },
  longDoubleQuoted: {
    stringFinish: { match: '"""', pop: 1 },
    char: { match: /[^]/, lineBreaks: true },
  },
  doubleQuoted: {
    stringFinish: { match: '"', pop: 1 },
    char: { match: /[^]/, lineBreaks: true },
  },
  longSingleQuoted: {
    stringFinish: { match: "'''", pop: 1 },
    char: { match: /[^]/, lineBreaks: true },
  },
  singleQuoted: {
    stringFinish: { match: "'", pop: 1 },
    char: { match: /[^]/, lineBreaks: true },
  },
};

function parseContent(content: string): string[] {
  const lexer = moo.states(dummyLexer);
  lexer.reset(content);
  let balance = 0;

  let def: null | string = null;
  const result: string[] = [];

  const finishDef = (): void => {
    if (def !== null) {
      result.push(def);
    }
    def = null;
  };

  const startDef = (): void => {
    finishDef();
    def = '';
  };

  const updateDef = (chunk: string): void => {
    if (def !== null) {
      def += chunk;
    }
  };

  let token = lexer.next();
  while (token) {
    const { type, value } = token;

    if (type === 'def') {
      startDef();
    }

    updateDef(value);

    if (type === 'leftParen') {
      balance += 1;
    }

    if (type === 'rightParen') {
      balance -= 1;
      if (balance <= 0) {
        finishDef();
      }
    }

    token = lexer.next();
  }

  return result;
}

export function extractPackageFile(
  content: string,
  fileName?: string
): PackageFile | null {
  const definitions = parseContent(content);
  if (!definitions.length) {
    logger.debug({ fileName }, 'No matching bazel WORKSPACE definitions found');
    return null;
  }
  logger.debug({ definitions }, `Found ${definitions.length} definitions`);
  const deps: PackageDependency[] = [];
  definitions.forEach((def) => {
    logger.debug({ def }, 'Checking bazel definition');
    const [depType] = def.split('(', 1);
    const dep: PackageDependency = { depType, managerData: { def } };
    let depName: string;
    let importpath: string;
    let remote: string;
    let currentValue: string;
    let commit: string;
    let url: string;
    let sha256: string;
    let digest: string;
    let repository: string;
    let registry: string;
    let match = /name\s*=\s*"([^"]+)"/.exec(def);
    if (match) {
      [, depName] = match;
    }
    match = /digest\s*=\s*"([^"]+)"/.exec(def);
    if (match) {
      [, digest] = match;
    }
    match = /registry\s*=\s*"([^"]+)"/.exec(def);
    if (match) {
      [, registry] = match;
    }
    match = /repository\s*=\s*"([^"]+)"/.exec(def);
    if (match) {
      [, repository] = match;
    }
    match = /remote\s*=\s*"([^"]+)"/.exec(def);
    if (match) {
      [, remote] = match;
    }
    match = /tag\s*=\s*"([^"]+)"/.exec(def);
    if (match) {
      [, currentValue] = match;
    }
    match = /url\s*=\s*"([^"]+)"/.exec(def);
    if (match) {
      [, url] = match;
    }
    match = /urls\s*=\s*\[\s*"([^\]]+)",?\s*\]/.exec(def);
    if (match) {
      const urls = match[1].replace(/\s/g, '').split('","');
      url = urls.find(parseUrl);
    }
    match = /commit\s*=\s*"([^"]+)"/.exec(def);
    if (match) {
      [, commit] = match;
    }
    match = /sha256\s*=\s*"([^"]+)"/.exec(def);
    if (match) {
      [, sha256] = match;
    }
    match = /importpath\s*=\s*"([^"]+)"/.exec(def);
    if (match) {
      [, importpath] = match;
    }
    logger.debug({ dependency: depName, remote, currentValue });
    if (
      depType === 'git_repository' &&
      depName &&
      remote &&
      (currentValue || commit)
    ) {
      dep.depName = depName;
      if (currentValue) {
        dep.currentValue = currentValue;
      }
      if (commit) {
        dep.currentDigest = commit;
      }
      // TODO: Check if we really need to use parse here or if it should always be a plain https url
      const githubURL = parse(remote);
      if (githubURL) {
        const repo = githubURL.substring('https://github.com/'.length);
        dep.datasource = datasourceGithubReleases.id;
        dep.lookupName = repo;
        deps.push(dep);
      }
    } else if (
      depType === 'go_repository' &&
      depName &&
      importpath &&
      (currentValue || commit)
    ) {
      dep.depName = depName;
      dep.currentValue = currentValue || commit.substr(0, 7);
      dep.datasource = datasourceGo.id;
      dep.lookupName = importpath;
      if (remote) {
        const remoteMatch = /https:\/\/github\.com(?:.*\/)(([a-zA-Z]+)([-])?([a-zA-Z]+))/.exec(
          remote
        );
        if (remoteMatch && remoteMatch[0].length === remote.length) {
          dep.lookupName = remote.replace('https://', '');
        } else {
          dep.skipReason = SkipReason.UnsupportedRemote;
        }
      }
      if (commit) {
        dep.currentValue = 'v0.0.0';
        dep.currentDigest = commit;
        dep.currentDigestShort = commit.substr(0, 7);
        dep.digestOneAndOnly = true;
      }
      deps.push(dep);
    } else if (
      (depType === 'http_archive' || depType === 'http_file') &&
      depName &&
      parseUrl(url) &&
      sha256
    ) {
      const parsedUrl = parseUrl(url);
      dep.depName = depName;
      dep.repo = parsedUrl.repo;
      if (/^[a-f0-9]{40}$/i.test(parsedUrl.currentValue)) {
        dep.currentDigest = parsedUrl.currentValue;
      } else {
        dep.currentValue = parsedUrl.currentValue;
      }
      dep.datasource = parsedUrl.datasource;
      dep.lookupName = dep.repo;
      deps.push(dep);
    } else if (
      depType === 'container_pull' &&
      currentValue &&
      digest &&
      repository &&
      registry
    ) {
      dep.currentDigest = digest;
      dep.currentValue = currentValue;
      dep.depName = depName;
      dep.versioning = dockerVersioning.id;
      dep.datasource = datasourceDocker.id;
      dep.lookupName = repository;
      dep.registryUrls = [registry];
      deps.push(dep);
    } else {
      logger.debug(
        { def },
        'Failed to find dependency in bazel WORKSPACE definition'
      );
    }
  });
  if (!deps.length) {
    return null;
  }
  return { deps };
}<|MERGE_RESOLUTION|>--- conflicted
+++ resolved
@@ -7,11 +7,7 @@
 import * as datasourceGo from '../../datasource/go';
 import { logger } from '../../logger';
 import { SkipReason } from '../../types';
-<<<<<<< HEAD
-import { regEx } from '../../util/regex';
 import { parseUrl as _parse } from '../../util/url';
-=======
->>>>>>> 3527d8b4
 import * as dockerVersioning from '../../versioning/docker';
 import type { PackageDependency, PackageFile } from '../types';
 
