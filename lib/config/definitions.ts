import { PLATFORM_TYPE_GITHUB } from '../constants/platforms';
import { getManagers } from '../manager';
import { getPlatformList } from '../platform';
import { getVersioningList } from '../versioning';
import * as dockerVersioning from '../versioning/docker';
import * as pep440Versioning from '../versioning/pep440';
import type { RenovateOptions } from './types';

const options: RenovateOptions[] = [
  {
    name: 'allowGitLfs',
    description: 'If false disallow git-lfs to pull files.',
    type: 'boolean',
    default: true,
    admin: true,
  },
  {
    name: 'allowPostUpgradeCommandTemplating',
    description: 'If true allow templating for post-upgrade commands.',
    type: 'boolean',
    default: false,
    admin: true,
  },
  {
    name: 'allowedPostUpgradeCommands',
    description:
      'A list of regular expressions that determine which post-upgrade tasks are allowed.',
    type: 'array',
    subType: 'string',
    default: [],
    admin: true,
  },
  {
    name: 'postUpgradeTasks',
    description:
      'Post-upgrade tasks that are executed before a commit is made by Renovate.',
    type: 'object',
    default: {
      commands: [],
      fileFilters: [],
      executionMode: 'update',
    },
  },
  {
    name: 'commands',
    description:
      'A list of post-upgrade commands that are executed before a commit is made by Renovate.',
    type: 'array',
    subType: 'string',
    parent: 'postUpgradeTasks',
    default: [],
    cli: false,
  },
  {
    name: 'fileFilters',
    description:
      'Files that match these glob patterns will be committed if they are present after running a post-upgrade task.',
    type: 'array',
    subType: 'string',
    parent: 'postUpgradeTasks',
    default: [],
    cli: false,
  },
  {
    name: 'executionMode',
    description:
      'Controls whether the post upgrade tasks runs for every update or once per upgrade branch',
    type: 'string',
    parent: 'postUpgradeTasks',
    allowedValues: ['update', 'branch'],
    default: 'update',
    cli: false,
  },
  {
    name: 'onboardingBranch',
    description:
      'Change this value in order to override the default onboarding branch name.',
    type: 'string',
    default: 'renovate/configure',
    admin: true,
    cli: false,
  },
  {
    name: 'onboardingCommitMessage',
    description:
      'Change this value in order to override the default onboarding commit message.',
    type: 'string',
    default: null,
    admin: true,
    cli: false,
  },
  {
    name: 'onboardingConfigFileName',
    description:
      'Change this value in order to override the default onboarding config file name.',
    type: 'string',
    default: 'renovate.json',
    admin: true,
    cli: false,
  },
  {
    name: 'onboardingPrTitle',
    description:
      'Change this value in order to override the default onboarding PR title.',
    type: 'string',
    default: 'Configure Renovate',
    admin: true,
    cli: false,
  },
  {
    name: 'productLinks',
    description: 'Links which are embedded within PRs, issues, etc.',
    type: 'object',
    admin: true,
    mergeable: true,
    default: {
      documentation: 'https://docs.renovatebot.com/',
      help: 'https://github.com/renovatebot/renovate/discussions',
      homepage: 'https://github.com/renovatebot/renovate',
    },
    additionalProperties: {
      type: 'string',
      format: 'uri',
    },
  },
  {
    name: 'secrets',
    description: 'Object containing secret name/value pairs',
    type: 'object',
    admin: true,
    mergeable: true,
    default: {},
    additionalProperties: {
      type: 'string',
    },
  },
  {
    name: 'extends',
    description:
      'Configuration presets to use/extend. Note: does not work if configured in config.js.',
    stage: 'package',
    type: 'array',
    subType: 'string',
    allowString: true,
    cli: false,
  },
  {
    name: 'ignorePresets',
    description:
      'A list of presets to ignore, including nested ones inside `extends`.',
    stage: 'package',
    type: 'array',
    subType: 'string',
    allowString: true,
    cli: false,
  },
  {
    name: 'migratePresets',
    description:
      'Define presets here which have been removed or renamed and should be migrated automatically.',
    type: 'object',
    admin: true,
    default: {},
    additionalProperties: {
      type: 'string',
    },
  },
  {
    name: 'description',
    description: 'Plain text description for a config or preset.',
    type: 'array',
    subType: 'string',
    stage: 'repository',
    allowString: true,
    mergeable: true,
    cli: false,
    env: false,
  },
  {
    name: 'enabled',
    description: `Enable or disable the bot.`,
    stage: 'package',
    type: 'boolean',
    cli: false,
    env: false,
  },
  {
    name: 'repositoryCache',
    description: 'Option to do repository extract caching.',
    admin: true,
    type: 'string',
    allowedValues: ['disabled', 'enabled', 'reset'],
    stage: 'repository',
    default: 'disabled',
  },
  {
    name: 'force',
    description:
      'Any configuration defined within this object will force override existing settings.',
    stage: 'package',
    admin: true,
    type: 'object',
    cli: false,
    env: false,
  },
  {
    name: 'forceCli',
    description:
      'Whether CLI configuration options should be moved to the `force` config section.',
    stage: 'global',
    type: 'boolean',
    default: true,
  },
  {
    name: 'draftPR',
    description: 'If enabled, the PR created by Renovate is set to a draft.',
    type: 'boolean',
    default: false,
  },
  {
    name: 'dryRun',
    description:
      'If enabled, perform a dry run by logging messages instead of creating/updating/deleting branches and PRs.',
    type: 'boolean',
    admin: true,
    default: false,
  },
  {
    name: 'printConfig',
    description:
      'If enabled, log the full resolved config for each repo, including resolved presets.',
    type: 'boolean',
    admin: true,
    default: false,
  },
  {
    name: 'binarySource',
    description:
      'Controls whether third party tools like npm or Gradle are called directly, or via Docker sidecar containers.',
    admin: true,
    type: 'string',
    allowedValues: ['global', 'docker'],
    default: 'global',
  },
  {
    name: 'redisUrl',
    description:
      'If defined, this Redis URL will be used for caching instead of the file system.',
    stage: 'global',
    type: 'string',
  },
  {
    name: 'baseDir',
    description:
      'The base directory for Renovate to store local files, including repository files and cache. If left empty, Renovate will create its own temporary directory to use.',
    stage: 'global',
    type: 'string',
  },
  {
    name: 'cacheDir',
    description:
      'The directory for Renovate for storing caches. If left empty, Renovate will create a subdirectory within `baseDir` to use.',
    admin: true,
    type: 'string',
  },
  {
    name: 'customEnvVariables',
    description:
      'Custom environment variables for child processes and sidecar Docker containers.',
    admin: true,
    type: 'object',
    default: {},
  },
  {
    name: 'dockerChildPrefix',
    description:
      'Change this value in order to add a prefix to the Renovate Docker sidecar container names and labels.',
    type: 'string',
    admin: true,
    default: 'renovate_',
  },
  {
    name: 'dockerImagePrefix',
    description:
      'Change this value in order to override the default Renovate Docker sidecar image name prefix.',
    type: 'string',
    default: 'docker.io/renovate',
    admin: true,
  },
  {
    name: 'dockerUser',
    description:
      'Specify UID and GID for Docker-based binaries when binarySource=docker is used.',
    admin: true,
    type: 'string',
  },
  {
    name: 'composerIgnorePlatformReqs',
    description:
      'Enable / disable use of --ignore-platform-reqs in the Composer package manager.',
    type: 'boolean',
    default: true,
    admin: true,
  },
  // Log options
  {
    name: 'logFile',
    description: 'Log file path.',
    stage: 'global',
    type: 'string',
  },
  {
    name: 'logFileLevel',
    description: 'Log file log level.',
    stage: 'global',
    type: 'string',
    default: 'debug',
  },
  {
    name: 'logContext',
    description: 'Add a global or per-repo log context to each log entry.',
    admin: true,
    type: 'string',
    default: null,
  },
  // Onboarding
  {
    name: 'onboarding',
    description: 'Require a Configuration PR first.',
    stage: 'repository',
    type: 'boolean',
    admin: true,
  },
  {
    name: 'onboardingConfig',
    description: 'Configuration to use in onboarding PRs.',
    stage: 'repository',
    type: 'object',
    default: { $schema: 'https://docs.renovatebot.com/renovate-schema.json' },
    admin: true,
    mergeable: true,
  },
  {
    name: 'includeForks',
    description:
      'Whether to process forked repositories or not. By default, all forked repositories are skipped.',
    stage: 'repository',
    type: 'boolean',
    default: false,
  },
  {
    name: 'forkMode',
    description:
      'Set to true to fork the source repository and create branches there instead.',
    stage: 'repository',
    type: 'boolean',
    default: false,
    admin: true,
  },
  {
    name: 'forkToken',
    description:
      'Will be used on GitHub when `forkMode` is set to `true` to clone the repositories.',
    stage: 'repository',
    type: 'string',
    default: '',
    admin: true,
  },
  {
    name: 'requireConfig',
    description:
      'Set to false if it is optional for repositories to contain a config.',
    stage: 'repository',
    type: 'boolean',
    default: true,
    admin: true,
  },
  {
    name: 'optimizeForDisabled',
    description:
      'Set to true to first check for disabling in config before cloning.',
    stage: 'repository',
    type: 'boolean',
    default: false,
    admin: true,
  },
  // Dependency Dashboard
  {
    name: 'dependencyDashboard',
    description:
      'Whether to create a "Dependency Dashboard" issue within the repository.',
    type: 'boolean',
    default: false,
  },
  {
    name: 'dependencyDashboardApproval',
    description:
      'Whether updates should require manual approval from within the Dependency Dashboard issue before creation.',
    type: 'boolean',
    default: false,
  },
  {
    name: 'dependencyDashboardAutoclose',
    description:
      'Set to `true` and Renovate will autoclose the Dependency Dashboard issue if there are no updates.',
    type: 'boolean',
    default: false,
  },
  {
    name: 'dependencyDashboardTitle',
    description: 'Title to use for the Dependency Dashboard issue.',
    type: 'string',
    default: `Dependency Dashboard`,
  },
  {
    name: 'dependencyDashboardHeader',
    description:
      'Any text added here will be placed first in the Dependency Dashboard issue body.',
    type: 'string',
    default:
      'This issue contains a list of Renovate updates and their statuses.',
  },
  {
    name: 'dependencyDashboardFooter',
    description:
      'Any text added here will be placed last in the Dependency Dashboard issue body, with a divider separator before it.',
    type: 'string',
  },
  {
    name: 'dependencyDashboardLabels',
    description:
      'These labels will always be applied on the Dependency Dashboard issue, even when they have been removed manually.',
    type: 'array',
    subType: 'string',
    default: null,
  },
  {
    name: 'configWarningReuseIssue',
    description:
      'Set this to false and Renovate will open each config warning in a new issue instead of reopening/reusing an existing issue.',
    type: 'boolean',
    default: true,
  },

  // encryption
  {
    name: 'privateKey',
    description: 'Server-side private key.',
    stage: 'repository',
    type: 'string',
    replaceLineReturns: true,
    admin: true,
  },
  {
    name: 'privateKeyPath',
    description: 'Path to the Server-side private key.',
    stage: 'repository',
    type: 'string',
    admin: true,
  },
  {
    name: 'encrypted',
    description:
      'A configuration object containing configuration encrypted with project key.',
    stage: 'repository',
    type: 'object',
    default: null,
  },
  // Scheduling
  {
    name: 'timezone',
    description:
      '[IANA Time Zone](https://en.wikipedia.org/wiki/List_of_tz_database_time_zones)',
    type: 'string',
  },
  {
    name: 'schedule',
    description: 'Times of day/week to limit branch creation to.',
    type: 'array',
    subType: 'string',
    allowString: true,
    cli: true,
    env: false,
    default: ['at any time'],
  },
  {
    name: 'updateNotScheduled',
    description:
      'Whether to update (but not create) branches when not scheduled.',
    stage: 'branch',
    type: 'boolean',
  },
  // Bot administration
  {
    name: 'persistRepoData',
    description:
      'If set to true, repository data will preserved between runs instead of deleted.',
    type: 'boolean',
    admin: true,
    default: false,
  },
  {
    name: 'exposeAllEnv',
    description:
      'Configure this to true to allow passing of all env variables to package managers.',
    admin: true,
    type: 'boolean',
    default: false,
  },
  {
    name: 'allowScripts',
    description:
      'Configure this to true if repositories are allowed to run install scripts.',
    admin: true,
    type: 'boolean',
    default: false,
  },
  {
    name: 'allowCustomCrateRegistries',
    description:
      'Configure this to true if custom crate registries are allowed.',
    admin: true,
    type: 'boolean',
    default: false,
  },
  {
    name: 'ignoreScripts',
    description:
      'Configure this to true if allowScripts=true but you wish to skip running scripts when updating lock files.',
    type: 'boolean',
    default: false,
  },
  {
    name: 'platform',
    description: 'Platform type of repository.',
    type: 'string',
    allowedValues: getPlatformList(),
    default: PLATFORM_TYPE_GITHUB,
    admin: true,
  },
  {
    name: 'endpoint',
    description: 'Custom endpoint to use.',
    type: 'string',
    admin: true,
    default: null,
  },
  {
    name: 'token',
    description: 'Repository Auth Token.',
    stage: 'repository',
    type: 'string',
    admin: true,
  },
  {
    name: 'username',
    description: 'Username for authentication. Currently Bitbucket only.',
    stage: 'repository',
    type: 'string',
    admin: true,
  },
  {
    name: 'password',
    description:
      'Password for authentication. Currently Bitbucket only (AppPassword).',
    stage: 'repository',
    type: 'string',
    admin: true,
  },
  {
    name: 'npmrc',
    description: 'String copy of npmrc file. Use \\n instead of line breaks.',
    stage: 'branch',
    type: 'string',
  },
  {
    name: 'npmToken',
    description: 'npm token used for authenticating with the default registry.',
    stage: 'branch',
    type: 'string',
  },
  {
    name: 'yarnrc',
    description: 'String copy of yarnrc file. Use \\n instead of line breaks.',
    stage: 'branch',
    type: 'string',
  },
  {
    name: 'updateLockFiles',
    description: 'Set to false to disable lock file updating.',
    type: 'boolean',
  },
  {
    name: 'skipInstalls',
    description:
      'Skip installing modules/dependencies if lock file updating is possible alone.',
    type: 'boolean',
    default: null,
    admin: true,
  },
  {
    name: 'autodiscover',
    description: 'Autodiscover all repositories.',
    stage: 'global',
    type: 'boolean',
    default: false,
  },
  {
    name: 'autodiscoverFilter',
    description: 'Filter the list of autodiscovered repositories.',
    stage: 'global',
    type: 'string',
    default: null,
  },
  {
    name: 'prCommitsPerRunLimit',
    description:
      'Set a maximum number of commits per Renovate run. Default is no limit.',
    stage: 'global',
    type: 'integer',
    default: 0,
  },
  {
    name: 'repositories',
    description: 'List of Repositories.',
    stage: 'global',
    type: 'array',
    cli: false,
  },
  {
    name: 'baseBranches',
    description:
      'An array of one or more custom base branches to be processed. If left empty, the default branch will be chosen.',
    type: 'array',
    stage: 'package',
    cli: false,
  },
  {
    name: 'gitAuthor',
    description: 'Author to use for Git commits. Must conform to RFC5322.',
    type: 'string',
    admin: true,
  },
  {
    name: 'gitPrivateKey',
    description: 'PGP key to use for signing Git commits.',
    type: 'string',
    cli: false,
    admin: true,
    stage: 'global',
  },
  {
    name: 'gitIgnoredAuthors',
    description:
      'Additional git authors which are ignored by Renovate. Must conform to RFC5322.',
    type: 'array',
    subType: 'string',
    stage: 'repository',
  },
  {
    name: 'enabledManagers',
    description:
      'A list of package managers to enable. If defined, then all managers not on the list are disabled.',
    type: 'array',
    stage: 'repository',
  },
  {
    name: 'includePaths',
    description: 'Include package files only within these defined paths.',
    type: 'array',
    subType: 'string',
    stage: 'repository',
    default: [],
  },
  {
    name: 'ignorePaths',
    description:
      'Skip any package file whose path matches one of these. Can be a string or glob pattern.',
    type: 'array',
    subType: 'string',
    stage: 'repository',
    default: ['**/node_modules/**', '**/bower_components/**'],
  },
  {
    name: 'excludeCommitPaths',
    description:
      'A file that matches any of these glob patterns will not be committed, even if it has been updated.',
    type: 'array',
    subType: 'string',
    default: [],
  },
  {
    name: 'aliases',
    description: 'Aliases for registries, package manager specific.',
    type: 'object',
    default: {},
    additionalProperties: {
      type: 'string',
      format: 'uri',
    },
  },
  {
    name: 'registryUrls',
    description:
      'List of URLs to try for dependency lookup. Package manager specific.',
    type: 'array',
    subType: 'string',
    default: null,
    stage: 'branch',
    cli: false,
    env: false,
  },
  {
    name: 'extractVersion',
    description:
      "A regex (re2) to extract a version from a datasource's raw version string.",
    type: 'string',
    format: 'regex',
    cli: false,
    env: false,
  },
  {
    name: 'versioning',
    description: 'Versioning to use for filtering and comparisons.',
    type: 'string',
    allowedValues: getVersioningList(),
    cli: false,
    env: false,
  },
  {
    name: 'azureAutoComplete',
    description:
      'If set to true, Azure DevOps PRs will be set to auto-complete after all (if any) branch policies have been met.',
    type: 'boolean',
    default: false,
  },
  {
    name: 'azureWorkItemId',
    description:
      'The id of an existing work item on Azure Boards to link to each PR.',
    type: 'integer',
    default: 0,
  },
  {
    name: 'azureAutoApprove',
    description:
      'If set to true, Azure DevOps PRs will be automatically approved.',
    type: 'boolean',
    default: false,
  },
  // depType
  {
    name: 'ignoreDeps',
    description: 'Dependencies to ignore.',
    type: 'array',
    subType: 'string',
    stage: 'package',
    mergeable: true,
  },
  {
    name: 'updateInternalDeps',
    description:
      'Whether to update internal dep versions in a monorepo (Lerna or Yarn Workspaces).',
    type: 'boolean',
    default: false,
    stage: 'package',
  },
  {
    name: 'packageRules',
    description: 'Rules for matching package names.',
    type: 'array',
    stage: 'package',
    mergeable: true,
    cli: false,
    env: false,
  },
  {
    name: 'matchLanguages',
    description:
      'List of languages to match (e.g. ["python"]). Valid only within `packageRules` object.',
    type: 'array',
    subType: 'string',
    allowString: true,
    parent: 'packageRules',
    stage: 'package',
    mergeable: true,
    cli: false,
    env: false,
  },
  {
    name: 'matchBaseBranches',
    description:
      'List of branches to match (e.g. ["master"]). Valid only within `packageRules` object.',
    type: 'array',
    subType: 'string',
    allowString: true,
    parent: 'packageRules',
    stage: 'package',
    mergeable: true,
    cli: false,
    env: false,
  },
  {
    name: 'matchManagers',
    description:
      'List of package managers to match (e.g. ["pipenv"]). Valid only within `packageRules` object.',
    type: 'array',
    subType: 'string',
    allowString: true,
    parent: 'packageRules',
    stage: 'package',
    mergeable: true,
    cli: false,
    env: false,
  },
  {
    name: 'matchDatasources',
    description:
      'List of datasources to match (e.g. ["orb"]). Valid only within `packageRules` object.',
    type: 'array',
    subType: 'string',
    allowString: true,
    parent: 'packageRules',
    stage: 'package',
    mergeable: true,
    cli: false,
    env: false,
  },
  {
    name: 'matchDepTypes',
    description:
      'List of depTypes to match (e.g. [`peerDependencies`]). Valid only within `packageRules` object.',
    type: 'array',
    subType: 'string',
    allowString: true,
    parent: 'packageRules',
    stage: 'package',
    mergeable: true,
    cli: false,
    env: false,
  },
  {
    name: 'matchPackageNames',
    description:
      'Package names to match. Valid only within `packageRules` object.',
    type: 'array',
    subType: 'string',
    allowString: true,
    stage: 'package',
    parent: 'packageRules',
    mergeable: true,
    cli: false,
    env: false,
  },
  {
    name: 'excludePackageNames',
    description:
      'Package names to exclude. Valid only within `packageRules` object.',
    type: 'array',
    subType: 'string',
    allowString: true,
    stage: 'package',
    parent: 'packageRules',
    mergeable: true,
    cli: false,
    env: false,
  },
  {
    name: 'matchPackagePrefixes',
    description:
      'Package name prefixes to match. Valid only within `packageRules` object.',
    type: 'array',
    subType: 'string',
    allowString: true,
    stage: 'package',
    parent: 'packageRules',
    mergeable: true,
    cli: false,
    env: false,
  },
  {
    name: 'excludePackagePrefixes',
    description:
      'Package name prefixes to exclude. Valid only within `packageRules` object.',
    type: 'array',
    subType: 'string',
    allowString: true,
    stage: 'package',
    parent: 'packageRules',
    mergeable: true,
    cli: false,
    env: false,
  },
  {
    name: 'matchPackagePatterns',
    description:
      'Package name patterns to match. Valid only within `packageRules` object.',
    type: 'array',
    subType: 'string',
    format: 'regex',
    allowString: true,
    stage: 'package',
    parent: 'packageRules',
    mergeable: true,
    cli: false,
    env: false,
  },
  {
    name: 'excludePackagePatterns',
    description:
      'Package name patterns to exclude. Valid only within `packageRules` object.',
    type: 'array',
    subType: 'string',
    format: 'regex',
    allowString: true,
    stage: 'package',
    parent: 'packageRules',
    mergeable: true,
    cli: false,
    env: false,
  },
  {
    name: 'matchCurrentVersion',
    description:
      'A version or version range to match against the current version of a package. Valid only within `packageRules` object.',
    type: 'string',
    stage: 'package',
    parent: 'packageRules',
    mergeable: true,
    cli: false,
    env: false,
  },
  {
    name: 'matchSourceUrlPrefixes',
    description:
      'A list of source URL prefixes to match against, commonly used for grouping of monorepos or packages from the same organization.',
    type: 'array',
    subType: 'string',
    allowString: true,
    stage: 'package',
    parent: 'packageRules',
    mergeable: true,
    cli: false,
    env: false,
  },
  {
    name: 'matchUpdateTypes',
    description:
      'Update types to match against (major, minor, pin, etc). Valid only within `packageRules` object.',
    type: 'array',
    subType: 'string',
    allowedValues: [
      'major',
      'minor',
      'patch',
      'pin',
      'digest',
      'lockFileMaintenance',
      'rollback',
      'bump',
    ],
    allowString: true,
    stage: 'package',
    parent: 'packageRules',
    mergeable: true,
    cli: false,
    env: false,
  },
  {
    name: 'matchFiles',
    description:
      'List of strings to do an exact match against package files with full path. Applicable inside packageRules only.',
    type: 'array',
    subType: 'string',
    stage: 'repository',
    parent: 'packageRules',
    cli: false,
    env: false,
  },
  {
    name: 'matchPaths',
    description:
      'List of strings or glob patterns to match against package files. Applicable inside packageRules only.',
    type: 'array',
    subType: 'string',
    stage: 'repository',
    parent: 'packageRules',
    cli: false,
    env: false,
  },
  // Version behaviour
  {
    name: 'allowedVersions',
    description:
      'A version range or regex pattern capturing allowed versions for dependencies.',
    type: 'string',
    parent: 'packageRules',
    stage: 'package',
    cli: false,
    env: false,
  },
  {
    name: 'pinDigests',
    description: 'Whether to add digests to Dockerfile source images.',
    type: 'boolean',
    default: false,
  },
  {
    name: 'separateMajorMinor',
    description:
      'If set to false, it will upgrade dependencies to latest release only, and not separate major/minor branches.',
    type: 'boolean',
  },
  {
    name: 'separateMultipleMajor',
    description:
      'If set to true, PRs will be raised separately for each available major upgrade version.',
    stage: 'package',
    type: 'boolean',
    default: false,
  },
  {
    name: 'separateMinorPatch',
    description:
      'If set to true, it will separate minor and patch updates into separate branches.',
    type: 'boolean',
    default: false,
  },
  {
    name: 'ignoreUnstable',
    description: 'Ignore versions with unstable SemVer.',
    stage: 'package',
    type: 'boolean',
  },
  {
    name: 'ignoreDeprecated',
    description:
      'Ignore deprecated versions unless the current version is deprecated.',
    stage: 'package',
    type: 'boolean',
    default: true,
  },
  {
    name: 'followTag',
    description: 'If defined, packages will follow this release tag exactly.',
    stage: 'package',
    type: 'string',
    cli: false,
    env: false,
  },
  {
    name: 'respectLatest',
    description: 'Ignore versions newer than npm "latest" version.',
    stage: 'package',
    type: 'boolean',
  },
  {
    name: 'rangeStrategy',
    description: 'Policy for how to modify/update existing ranges.',
    type: 'string',
    default: 'replace',
    allowedValues: [
      'auto',
      'pin',
      'bump',
      'replace',
      'widen',
      'update-lockfile',
    ],
    cli: false,
    env: false,
  },
  {
    name: 'branchPrefix',
    description: 'Prefix to use for all branch names.',
    stage: 'branch',
    type: 'string',
    default: `renovate/`,
  },
  {
    name: 'bumpVersion',
    description: 'Bump the version in the package file being updated.',
    type: 'string',
    allowedValues: ['major', 'minor', 'patch'],
  },
  // Major/Minor/Patch
  {
    name: 'major',
    description: 'Configuration to apply when an update type is major.',
    stage: 'package',
    type: 'object',
    default: {},
    cli: false,
    mergeable: true,
  },
  {
    name: 'minor',
    description: 'Configuration to apply when an update type is minor.',
    stage: 'package',
    type: 'object',
    default: {},
    cli: false,
    mergeable: true,
  },
  {
    name: 'patch',
    description: 'Configuration to apply when an update type is patch.',
    stage: 'package',
    type: 'object',
    default: {},
    cli: false,
    mergeable: true,
  },
  {
    name: 'pin',
    description: 'Configuration to apply when an update type is pin.',
    stage: 'package',
    type: 'object',
    default: {
      rebaseWhen: 'behind-base-branch',
      groupName: 'Pin Dependencies',
      groupSlug: 'pin-dependencies',
      commitMessageAction: 'Pin',
      group: {
        commitMessageTopic: 'dependencies',
        commitMessageExtra: '',
      },
    },
    cli: false,
    mergeable: true,
  },
  {
    name: 'digest',
    description:
      'Configuration to apply when updating a digest (no change in tag/version).',
    stage: 'package',
    type: 'object',
    default: {
      branchTopic: '{{{depNameSanitized}}}-digest',
      commitMessageExtra: 'to {{newDigestShort}}',
      commitMessageTopic: '{{{depName}}} commit hash',
    },
    cli: false,
    mergeable: true,
  },
  {
    name: 'rollback',
    description: 'Configuration to apply when rolling back a version.',
    stage: 'package',
    type: 'object',
    default: {
      branchTopic: '{{{depNameSanitized}}}-rollback',
      commitMessageAction: 'Roll back',
      semanticCommitType: 'fix',
    },
    cli: false,
    mergeable: true,
  },
  // Semantic commit / Semantic release
  {
    name: 'semanticCommits',
    description: 'Enable Semantic Commit prefixes for commits and PR titles.',
    type: 'string',
    allowedValues: ['auto', 'enabled', 'disabled'],
    default: 'auto',
  },
  {
    name: 'semanticCommitType',
    description: 'Commit type to use if Semantic Commits is enabled.',
    type: 'string',
    default: 'chore',
  },
  {
    name: 'semanticCommitScope',
    description: 'Commit scope to use if Semantic Commits are enabled.',
    type: 'string',
    default: 'deps',
  },
  // PR Behaviour
  {
    name: 'rollbackPrs',
    description:
      'Create PRs to roll back versions if the current version is not found in the registry.',
    type: 'boolean',
    default: false,
  },
  {
    name: 'recreateClosed',
    description: 'Recreate PRs even if same ones were closed previously.',
    type: 'boolean',
    default: false,
  },
  {
    name: 'rebaseWhen',
    description: 'Control when Renovate decides to rebase an existing branch.',
    type: 'string',
    allowedValues: ['auto', 'never', 'conflicted', 'behind-base-branch'],
    default: 'auto',
  },
  {
    name: 'rebaseLabel',
    description: 'Label to use to request the bot to rebase a PR manually.',
    type: 'string',
    default: 'rebase',
  },
  {
    name: 'stabilityDays',
    description:
      'Number of days required before a new release is considered to be stabilized.',
    type: 'integer',
    default: 0,
  },
  /*
   * Undocumented experimental feature
  {
    name: 'minimumConfidence',
    description:
      'Minimum Merge confidence level to filter by. Requires authentication to work.',
    type: 'string',
    allowedValues: ['low', 'neutral', 'high', 'very high'],
    default: 'low',
  },
  */
  {
    name: 'internalChecksFilter',
    description: 'When/how to filter based on internal checks.',
    type: 'string',
    allowedValues: ['strict', 'flexible', 'none'],
    default: 'none',
  },
  {
    name: 'prCreation',
    description: 'When to create the PR for a branch.',
    type: 'string',
    allowedValues: ['immediate', 'not-pending', 'status-success', 'approval'],
    default: 'immediate',
  },
  {
    name: 'prNotPendingHours',
    description: 'Timeout in hours for when prCreation=not-pending.',
    type: 'integer',
    default: 25,
  },
  {
    name: 'prHourlyLimit',
    description:
      'Rate limit PRs to maximum x created per hour. 0 (default) means no limit.',
    type: 'integer',
    default: 0, // no limit
  },
  {
    name: 'prConcurrentLimit',
    description:
      'Limit to a maximum of x concurrent branches/PRs. 0 (default) means no limit.',
    type: 'integer',
    default: 0, // no limit
  },
  {
    name: 'branchConcurrentLimit',
    description:
      'Limit to a maximum of x concurrent branches. 0 means no limit, `null` (default) inherits value from `prConcurrentLimit`.',
    type: 'integer',
    default: null, // inherit prConcurrentLimit
  },
  {
    name: 'prPriority',
    description:
      'Set sorting priority for PR creation. PRs with higher priority are created first, negative priority last.',
    type: 'integer',
    default: 0,
    cli: false,
    env: false,
  },
  {
    name: 'bbUseDefaultReviewers',
    description: 'Use the default reviewers (Bitbucket only).',
    type: 'boolean',
    default: true,
  },
  // Automatic merging
  {
    name: 'automerge',
    description:
      'Whether to automerge branches/PRs automatically, without human intervention.',
    type: 'boolean',
    default: false,
  },
  {
    name: 'automergeType',
    description: 'How to automerge, if enabled.',
    type: 'string',
    allowedValues: ['branch', 'pr', 'pr-comment'],
    default: 'pr',
  },
  {
    name: 'automergeStrategy',
    description:
      'The merge strategy to use when automerging PRs. Used only if `automergeType=pr`.',
    type: 'string',
    allowedValues: ['auto', 'fast-forward', 'merge-commit', 'rebase', 'squash'],
    default: 'auto',
  },
  {
    name: 'automergeComment',
    description:
      'PR comment to add to trigger automerge. Used only if automergeType=pr-comment.',
    type: 'string',
    default: 'automergeComment',
  },
  {
    name: 'requiredStatusChecks',
    description:
      'List of status checks that must pass before automerging. Set to null to enable automerging without tests.',
    type: 'array',
    subType: 'string',
    cli: false,
    env: false,
  },
  {
    name: 'transitiveRemediation',
    description: 'Enable remediation of transitive dependencies.',
    type: 'boolean',
    default: false,
  },
  {
    name: 'vulnerabilityAlerts',
    description:
      'Config to apply when a PR is necessary due to vulnerability of existing package version.',
    type: 'object',
    default: {
      groupName: null,
      schedule: [],
      dependencyDashboardApproval: false,
      rangeStrategy: 'update-lockfile',
      commitMessageSuffix: '[SECURITY]',
      branchTopic: `{{{datasource}}}-{{{depName}}}-vulnerability`,
      prCreation: 'immediate',
    },
    mergeable: true,
    cli: false,
    env: false,
  },
  // Default templates
  {
    name: 'branchName',
    description: 'Branch name template.',
    type: 'string',
    default: '{{{branchPrefix}}}{{{additionalBranchPrefix}}}{{{branchTopic}}}',
    cli: false,
  },
  {
    name: 'additionalBranchPrefix',
    description: 'Additional string value to be appended to branchPrefix.',
    type: 'string',
    default: '',
    cli: false,
  },
  {
    name: 'branchTopic',
    description: 'Branch topic.',
    type: 'string',
    default:
      '{{{depNameSanitized}}}-{{{newMajor}}}{{#if separateMinorPatch}}{{#if isPatch}}.{{{newMinor}}}{{/if}}{{/if}}.x{{#if isLockfileUpdate}}-lockfile{{/if}}',
    cli: false,
  },
  {
    name: 'commitMessage',
    description: 'Message to use for commit messages and pull request titles.',
    type: 'string',
    default:
      '{{{commitMessagePrefix}}} {{{commitMessageAction}}} {{{commitMessageTopic}}} {{{commitMessageExtra}}} {{{commitMessageSuffix}}}',
    cli: false,
  },
  {
    name: 'commitBody',
    description:
      'Commit message body template. Will be appended to commit message, separated by two line returns.',
    type: 'string',
    cli: false,
  },
  {
    name: 'commitBodyTable',
    description:
      'If enabled, append a table in the commit message body describing all updates in the commit.',
    type: 'boolean',
    default: false,
  },
  {
    name: 'commitMessagePrefix',
    description:
      'Prefix to add to start of commit messages and PR titles. Uses a semantic prefix if semanticCommits enabled.',
    type: 'string',
    cli: false,
  },
  {
    name: 'commitMessageAction',
    description: 'Action verb to use in commit messages and PR titles.',
    type: 'string',
    default: 'Update',
    cli: false,
  },
  {
    name: 'commitMessageTopic',
    description:
      'The upgrade topic/noun used in commit messages and PR titles.',
    type: 'string',
    default: 'dependency {{depName}}',
    cli: false,
  },
  {
    name: 'commitMessageExtra',
    description:
      'Extra description used after the commit message topic - typically the version.',
    type: 'string',
    default:
      'to {{#if isMajor}}v{{{newMajor}}}{{else}}{{#if isSingleVersion}}v{{{newVersion}}}{{else}}{{{newValue}}}{{/if}}{{/if}}',
    cli: false,
  },
  {
    name: 'commitMessageSuffix',
    description: 'Suffix to add to end of commit messages and PR titles.',
    type: 'string',
    cli: false,
  },
  {
    name: 'prBodyTemplate',
    description:
      'Pull Request body template. Controls which sections are rendered in the body.',
    type: 'string',
    default:
      '{{{header}}}{{{table}}}{{{notes}}}{{{changelogs}}}{{{configDescription}}}{{{controls}}}{{{footer}}}',
    cli: false,
  },
  {
    name: 'prTitle',
    description:
      'Pull Request title template (deprecated). Now uses commitMessage.',
    type: 'string',
    default: null,
    cli: false,
  },
  {
    name: 'prHeader',
    description: 'Any text added here will be placed first in the PR body.',
    type: 'string',
  },
  {
    name: 'prFooter',
    description:
      'Any text added here will be placed last in the PR body, with a divider separator before it.',
    type: 'string',
    default: `This PR has been generated by [Renovate Bot](https://github.com/renovatebot/renovate).`,
  },
  {
    name: 'lockFileMaintenance',
    description: 'Configuration for lock file maintenance.',
    stage: 'branch',
    type: 'object',
    default: {
      enabled: false,
      recreateClosed: true,
      rebaseStalePrs: true,
      branchTopic: 'lock-file-maintenance',
      commitMessageAction: 'Lock file maintenance',
      commitMessageTopic: null,
      commitMessageExtra: null,
      schedule: ['before 5am on monday'],
      groupName: null,
      prBodyDefinitions: {
        Change: 'All locks refreshed',
      },
    },
    cli: false,
    mergeable: true,
  },
  {
    name: 'hashedBranchLength',
    description:
      'If enabled, branch names will use a hashing function to ensure each branch has that length.',
    type: 'integer',
    default: null,
    cli: false,
  },
  // Dependency Groups
  {
    name: 'groupName',
    description: 'Human understandable name for the dependency group.',
    type: 'string',
    default: null,
  },
  {
    name: 'groupSlug',
    description:
      'Slug to use for group (e.g. in branch name). Will be calculated from groupName if null.',
    type: 'string',
    default: null,
    cli: false,
    env: false,
  },
  {
    name: 'group',
    description: 'Config if groupName is enabled.',
    type: 'object',
    default: {
      branchTopic: '{{{groupSlug}}}',
      commitMessageTopic: '{{{groupName}}}',
    },
    cli: false,
    env: false,
    mergeable: true,
  },
  // Pull Request options
  {
    name: 'labels',
    description: 'Labels to set in Pull Request.',
    type: 'array',
    subType: 'string',
  },
  {
    name: 'addLabels',
    description: 'Labels to add to Pull Request.',
    type: 'array',
    subType: 'string',
    mergeable: true,
  },
  {
    name: 'assignees',
    description:
      'Assignees for Pull Request (either username or email address depending on the platform).',
    type: 'array',
    subType: 'string',
  },
  {
    name: 'assigneesFromCodeOwners',
    description:
      'Determine assignees based on configured code owners and changes in PR.',
    type: 'boolean',
    default: false,
  },
  {
    name: 'assigneesSampleSize',
    description: 'Take a random sample of given size from assignees.',
    type: 'integer',
    default: null,
  },
  {
    name: 'assignAutomerge',
    description:
      'Assign reviewers and assignees even if the PR is to be automerged.',
    type: 'boolean',
    default: false,
  },
  {
    name: 'reviewers',
    description:
      'Requested reviewers for Pull Requests (either username or email address depending on the platform).',
    type: 'array',
    subType: 'string',
  },
  {
    name: 'reviewersFromCodeOwners',
    description:
      'Determine reviewers based on configured code owners and changes in PR.',
    type: 'boolean',
    default: false,
  },
  {
    name: 'filterUnavailableUsers',
    description: 'Filter reviewers and assignees based on their availability.',
    type: 'boolean',
    default: false,
  },
  {
    name: 'reviewersSampleSize',
    description: 'Take a random sample of given size from reviewers.',
    type: 'integer',
    default: null,
  },
  {
    name: 'additionalReviewers',
    description:
      'Additional reviewers for Pull Requests (in contrast to `reviewers`, this option adds to the existing reviewer list, rather than replacing it).',
    type: 'array',
    subType: 'string',
    mergeable: true,
  },
  {
    name: 'fileMatch',
    description: 'RegEx (re2) pattern for matching manager files.',
    type: 'array',
    subType: 'string',
    format: 'regex',
    stage: 'repository',
    allowString: true,
    mergeable: true,
    cli: false,
    env: false,
  },
  {
    name: 'js',
    description: 'Configuration object for JavaScript language.',
    stage: 'package',
    type: 'object',
    default: {},
    mergeable: true,
  },
  {
    name: 'golang',
    description: 'Configuration object for Go language.',
    stage: 'package',
    type: 'object',
    default: {
      commitMessageTopic: 'module {{depName}}',
    },
    mergeable: true,
    cli: false,
  },
  {
    name: 'postUpdateOptions',
    description:
      'Enable post-update options to be run after package/artifact updating.',
    type: 'array',
    default: [],
    allowedValues: [
      'gomodUpdateImportPaths',
      'gomodTidy',
      'npmDedupe',
      'yarnDedupeFewer',
      'yarnDedupeHighest',
    ],
    cli: false,
    env: false,
    mergeable: true,
  },
  {
    name: 'ruby',
    description: 'Configuration object for Ruby language.',
    stage: 'package',
    type: 'object',
    default: {},
    mergeable: true,
    cli: false,
  },
  {
    name: 'rust',
    description: 'Configuration option for Rust package management.',
    stage: 'package',
    type: 'object',
    default: {},
    mergeable: true,
    cli: false,
  },
  {
    name: 'supportPolicy',
    description:
      'Dependency support policy, e.g. used for LTS vs non-LTS etc (Node only).',
    type: 'array',
    subType: 'string',
    stage: 'package',
    allowString: true,
  },
  {
    name: 'node',
    description: 'Configuration object for Node version renovation.',
    stage: 'package',
    type: 'object',
    default: {
      commitMessageTopic: 'Node.js',
    },
    mergeable: true,
    cli: false,
  },
  {
    name: 'docker',
    description: 'Configuration object for Docker language.',
    stage: 'package',
    type: 'object',
    default: {
      versioning: dockerVersioning.id,
    },
    mergeable: true,
    cli: false,
  },
  {
    name: 'php',
    description: 'Configuration object for PHP.',
    stage: 'package',
    type: 'object',
    default: {},
    mergeable: true,
    cli: false,
  },
  {
    name: 'python',
    description: 'Configuration object for Python.',
    stage: 'package',
    type: 'object',
    default: {
      versioning: pep440Versioning.id,
    },
    mergeable: true,
    cli: false,
  },
  {
    name: 'constraints',
    description:
      'Configuration object to define language or manager version constraints.',
    type: 'object',
    default: {},
    mergeable: true,
    cli: false,
  },
  {
    name: 'java',
    description: 'Configuration object for all Java package managers.',
    stage: 'package',
    type: 'object',
    default: {},
    mergeable: true,
    cli: false,
  },
  {
    name: 'dotnet',
    description: 'Configuration object for .NET language.',
    stage: 'package',
    type: 'object',
    default: {},
    mergeable: true,
    cli: false,
  },
  {
    name: 'hostRules',
    description: 'Host rules/configuration including credentials.',
    type: 'array',
    subType: 'object',
    default: [
      {
        timeout: 60000,
      },
    ],
    stage: 'repository',
    cli: true,
    mergeable: true,
  },
  {
    name: 'hostType',
    description:
      'hostType for a package rule. Can be a platform name or a datasource name.',
    type: 'string',
    stage: 'repository',
    parent: 'hostRules',
    cli: false,
    env: false,
  },
  {
    name: 'matchHost',
    description: 'A domain name, host name or base URL to match against',
    type: 'string',
    stage: 'repository',
    parent: 'hostRules',
    cli: false,
    env: false,
  },
  {
    name: 'timeout',
    description: 'Timeout (in milliseconds) for queries to external endpoints.',
    type: 'integer',
    stage: 'repository',
    parent: 'hostRules',
    cli: false,
    env: false,
  },
  {
    name: 'insecureRegistry',
    description: 'Explicitly turn on insecure Docker registry access (HTTP).',
    type: 'boolean',
    stage: 'repository',
    parent: 'hostRules',
    cli: false,
    env: false,
  },
  {
    name: 'abortOnError',
    description:
      'If enabled, Renovate will abort its run when HTTP request errors occur.',
    type: 'boolean',
    stage: 'repository',
    parent: 'hostRules',
    default: false,
    cli: false,
    env: false,
  },
  {
    name: 'abortIgnoreStatusCodes',
    description:
      'A list of HTTP status codes to ignore and *not* abort the run because of when abortOnError=true.',
    type: 'array',
    subType: 'number',
    stage: 'repository',
    parent: 'hostRules',
    cli: false,
    env: false,
  },
  {
    name: 'enableHttp2',
    description: 'Enable got HTTP/2 support.',
    type: 'boolean',
    stage: 'repository',
    parent: 'hostRules',
    default: false,
    cli: false,
    env: false,
  },
  {
    name: 'concurrentRequestLimit',
    description: 'Limit concurrent requests per host.',
    type: 'integer',
    stage: 'repository',
    parent: 'hostRules',
    default: null,
    cli: false,
    env: false,
  },
  {
    name: 'authType',
    description:
      'Authentication type for http header. e.g. "Bearer" or "Basic".',
    type: 'string',
    stage: 'repository',
    parent: 'hostRules',
    default: 'Bearer',
    cli: false,
    env: false,
  },
  {
    name: 'prBodyDefinitions',
    description: 'Table column definitions for use in PR tables.',
    type: 'object',
    freeChoice: true,
    mergeable: true,
    default: {
      Package: '{{{depNameLinked}}}',
      Type: '{{{depType}}}',
      Update: '{{{updateType}}}',
      'Current value': '{{{currentValue}}}',
      'New value': '{{{newValue}}}',
      Change: '`{{{displayFrom}}}` -> `{{{displayTo}}}`',
      References: '{{{references}}}',
      'Package file': '{{{packageFile}}}',
    },
  },
  {
    name: 'prBodyColumns',
    description: 'List of columns to use in PR bodies.',
    type: 'array',
    subType: 'string',
    default: ['Package', 'Type', 'Update', 'Change'],
  },
  {
    name: 'prBodyNotes',
    description:
      'List of additional notes/templates to be included in the Pull Request bodies.',
    type: 'array',
    subType: 'string',
    default: [],
    allowString: true,
    mergeable: true,
  },
  {
    name: 'suppressNotifications',
    description:
      'Options to suppress various types of warnings and other notifications.',
    type: 'array',
    subType: 'string',
    default: ['deprecationWarningIssues'],
    allowedValues: [
      'prIgnoreNotification',
      'branchAutomergeFailure',
      'lockFileErrors',
      'artifactErrors',
      'deprecationWarningIssues',
      'onboardingClose',
    ],
    cli: false,
    env: false,
    mergeable: true,
  },
  {
    name: 'pruneStaleBranches',
    description: `Enable or disable pruning of stale branches.`,
    type: 'boolean',
    default: true,
  },
  {
    name: 'unicodeEmoji',
    description: 'Enable or disable Unicode emoji.',
    type: 'boolean',
    default: true,
  },
  {
    name: 'gitLabAutomerge',
    description: `Enable or disable usage of GitLab's "merge when pipeline succeeds" feature when automerging MRs.`,
    type: 'boolean',
    default: false,
  },
  {
    name: 'gitLabIgnoreApprovals',
    description: `Ignore approval rules for MRs created by Renovate, which is useful for automerge.`,
    type: 'boolean',
    default: false,
  },
  {
    name: 'regexManagers',
    description: 'Custom managers using regex matching.',
    type: 'array',
    subType: 'object',
    default: [],
    stage: 'package',
    cli: true,
    mergeable: true,
  },
  {
    name: 'matchStrings',
    description:
      'Regex capture rule to use. Valid only within a `regexManagers` object.',
    type: 'array',
    subType: 'string',
    format: 'regex',
    parent: 'regexManagers',
    cli: false,
    env: false,
  },
  {
    name: 'matchStringsStrategy',
    description: 'Strategy how to interpret matchStrings.',
    type: 'string',
    default: 'any',
    allowedValues: ['any', 'recursive', 'combination'],
    parent: 'regexManagers',
    cli: false,
    env: false,
  },
  {
    name: 'depNameTemplate',
    description:
      'Optional depName for extracted dependencies. Valid only within a `regexManagers` object.',
    type: 'string',
    parent: 'regexManagers',
    cli: false,
    env: false,
  },
  {
    name: 'lookupNameTemplate',
    description:
      'Optional lookupName for extracted dependencies, else defaults to depName value. Valid only within a `regexManagers` object.',
    type: 'string',
    parent: 'regexManagers',
    cli: false,
    env: false,
  },
  {
    name: 'datasourceTemplate',
    description:
      'Optional datasource for extracted dependencies. Valid only within a `regexManagers` object.',
    type: 'string',
    parent: 'regexManagers',
    cli: false,
    env: false,
  },
  {
    name: 'currentValueTemplate',
    description:
      'Optional currentValue for extracted dependencies. Valid only within a `regexManagers` object.',
    type: 'string',
    parent: 'regexManagers',
    cli: false,
    env: false,
  },
  {
    name: 'versioningTemplate',
    description:
      'Optional versioning for extracted dependencies. Valid only within a `regexManagers` object.',
    type: 'string',
    parent: 'regexManagers',
    cli: false,
    env: false,
  },
  {
    name: 'registryUrlTemplate',
    description:
      'Optional registry URL for extracted dependencies. Valid only within a `regexManagers` object.',
    type: 'string',
    parent: 'regexManagers',
    cli: false,
    env: false,
  },
  {
    name: 'extractVersionTemplate',
    description:
      'Optional extractVersion for extracted dependencies. Valid only within a `regexManagers` object.',
    type: 'string',
    parent: 'regexManagers',
    cli: false,
    env: false,
  },
  {
    name: 'fetchReleaseNotes',
    description: 'Allow to disable release notes fetching.',
    type: 'boolean',
    default: true,
    cli: false,
    env: false,
  },
  {
    name: 'cloneSubmodules',
    description:
      'Set to false to disable initialization of submodules during repository clone.',
    type: 'boolean',
    default: true,
  },
  {
    name: 'ignorePrAuthor',
    description:
      'Set to true to fetch the entire list of PRs instead of only those authored by the Renovate user.',
    type: 'boolean',
    default: false,
  },
  {
    name: 'gitNoVerify',
    description:
      'Which git commands will be run with the `--no-verify` option.',
    type: 'array',
    subType: 'string',
    allowString: true,
    allowedValues: ['commit', 'push'],
    default: ['commit', 'push'],
    stage: 'global',
    admin: true,
  },
  {
<<<<<<< HEAD
    name: 'gitLfsInclude',
    description: 'Which files should be included in git-lfs checkout',
    stage: 'repository',
    type: 'string',
    default: '.yarn,yarn.lock,**/package-lock.json',
  },
  {
    name: 'gitLfsExclude',
    description: 'Which files should be excluded in git-lfs checkout',
    stage: 'repository',
    type: 'string',
=======
    name: 'updatePinnedDependencies',
    description:
      'Whether to update pinned (single version) dependencies or not.',
    type: 'boolean',
    default: true,
>>>>>>> 65eea754
  },
];

export function getOptions(): RenovateOptions[] {
  return options;
}

function loadManagerOptions(): void {
  for (const [name, config] of getManagers().entries()) {
    if (config.defaultConfig) {
      const managerConfig: RenovateOptions = {
        name,
        description: `Configuration object for the ${name} manager`,
        stage: 'package',
        type: 'object',
        default: config.defaultConfig,
        mergeable: true,
        cli: false,
        autogenerated: true,
      };
      options.push(managerConfig);
    }
  }
}

loadManagerOptions();<|MERGE_RESOLUTION|>--- conflicted
+++ resolved
@@ -2038,7 +2038,13 @@
     admin: true,
   },
   {
-<<<<<<< HEAD
+    name: 'updatePinnedDependencies',
+    description:
+      'Whether to update pinned (single version) dependencies or not.',
+    type: 'boolean',
+    default: true,
+  },
+  {
     name: 'gitLfsInclude',
     description: 'Which files should be included in git-lfs checkout',
     stage: 'repository',
@@ -2050,13 +2056,6 @@
     description: 'Which files should be excluded in git-lfs checkout',
     stage: 'repository',
     type: 'string',
-=======
-    name: 'updatePinnedDependencies',
-    description:
-      'Whether to update pinned (single version) dependencies or not.',
-    type: 'boolean',
-    default: true,
->>>>>>> 65eea754
   },
 ];
 
