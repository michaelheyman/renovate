import is from '@sindresorhus/is';
import delay from 'delay';
import {
  PLATFORM_INTEGRATION_UNAUTHORIZED,
  REPOSITORY_ACCESS_FORBIDDEN,
  REPOSITORY_ARCHIVED,
  REPOSITORY_BLOCKED,
  REPOSITORY_CANNOT_FORK,
  REPOSITORY_CHANGED,
  REPOSITORY_DISABLED,
  REPOSITORY_EMPTY,
  REPOSITORY_FORKED,
  REPOSITORY_NOT_FOUND,
  REPOSITORY_RENAMED,
} from '../../constants/error-messages';
import { PLATFORM_TYPE_GITHUB } from '../../constants/platforms';
import { logger } from '../../logger';
import { BranchStatus, PrState, VulnerabilityAlert } from '../../types';
import { ExternalHostError } from '../../types/errors/external-host-error';
import * as git from '../../util/git';
import { deleteBranch } from '../../util/git';
import * as hostRules from '../../util/host-rules';
import * as githubHttp from '../../util/http/github';
import { sanitize } from '../../util/sanitize';
<<<<<<< HEAD
import { ensureTrailingSlash, parseUrl } from '../../util/url';
import {
=======
import { ensureTrailingSlash } from '../../util/url';
import type {
>>>>>>> ccdb09fe
  AggregatedVulnerabilities,
  BranchStatusConfig,
  CreatePRConfig,
  EnsureCommentConfig,
  EnsureCommentRemovalConfig,
  EnsureIssueConfig,
  EnsureIssueResult,
  FindPRConfig,
  Issue,
  PlatformResult,
  Pr,
  RepoParams,
  RepoResult,
  UpdatePrConfig,
} from '../types';
import { smartTruncate } from '../utils/pr-body';
import {
  BranchProtection,
  CombinedBranchStatus,
  Comment,
  GhBranchStatus,
  GhGraphQlPr,
  GhRepo,
  GhRestPr,
  LocalRepoConfig,
  PrList,
} from './types';
import { UserDetails, getUserDetails, getUserEmail } from './user';

const githubApi = new githubHttp.GithubHttp();

let config: LocalRepoConfig = {} as any;

const defaults = {
  hostType: PLATFORM_TYPE_GITHUB,
  endpoint: 'https://api.github.com/',
};

const escapeHash = (input: string): string =>
  input ? input.replace(/#/g, '%23') : input;

export async function initPlatform({
  endpoint,
  token,
  username,
  gitAuthor,
}: {
  endpoint: string;
  token: string;
  username?: string;
  gitAuthor?: string;
}): Promise<PlatformResult> {
  if (!token) {
    throw new Error('Init: You must configure a GitHub personal access token');
  }

  if (endpoint) {
    defaults.endpoint = ensureTrailingSlash(endpoint);
    githubHttp.setBaseUrl(defaults.endpoint);
  } else {
    logger.debug('Using default github endpoint: ' + defaults.endpoint);
  }
  let userDetails: UserDetails;
  let renovateUsername: string;
  if (username) {
    renovateUsername = username;
  } else {
    userDetails = await getUserDetails(defaults.endpoint, token);
    renovateUsername = userDetails.username;
  }
  let discoveredGitAuthor: string;
  if (!gitAuthor) {
    userDetails = await getUserDetails(defaults.endpoint, token);
    const userEmail = await getUserEmail(defaults.endpoint, token);
    if (userEmail) {
      discoveredGitAuthor = `${userDetails.name} <${userEmail}>`;
    }
  }
  logger.debug('Authenticated as GitHub user: ' + renovateUsername);
  const platformConfig: PlatformResult = {
    endpoint: defaults.endpoint,
    gitAuthor: gitAuthor || discoveredGitAuthor,
    renovateUsername,
  };
  return platformConfig;
}

// Get all repositories that the user has access to
export async function getRepos(): Promise<string[]> {
  logger.debug('Autodiscovering GitHub repositories');
  try {
    const res = await githubApi.getJson<{ full_name: string }[]>(
      'user/repos?per_page=100',
      { paginate: 'all' }
    );
    return res.body.map((repo) => repo.full_name);
  } catch (err) /* istanbul ignore next */ {
    logger.error({ err }, `GitHub getRepos error`);
    throw err;
  }
}

async function getBranchProtection(
  branchName: string
): Promise<BranchProtection> {
  // istanbul ignore if
  if (config.parentRepo) {
    return {};
  }
  const res = await githubApi.getJson<BranchProtection>(
    `repos/${config.repository}/branches/${escapeHash(branchName)}/protection`
  );
  return res.body;
}

export async function getJsonFile(fileName: string): Promise<any | null> {
  try {
    return JSON.parse(
      Buffer.from(
        (
          await githubApi.getJson<{ content: string }>(
            `repos/${config.repository}/contents/${fileName}`
          )
        ).body.content,
        'base64'
      ).toString()
    );
  } catch (err) {
    return null;
  }
}

let existingRepos;

// Initialize GitHub by getting base branch and SHA
export async function initRepo({
  endpoint,
  repository,
  forkMode,
  forkToken,
  localDir,
  renovateUsername,
  cloneSubmodules,
  ignorePrAuthor,
}: RepoParams): Promise<RepoResult> {
  logger.debug(`initRepo("${repository}")`);
  // config is used by the platform api itself, not necessary for the app layer to know
  config = { localDir, repository, cloneSubmodules, ignorePrAuthor } as any;
  // istanbul ignore if
  if (endpoint) {
    // Necessary for Renovate Pro - do not remove
    logger.debug({ endpoint }, 'Overriding default GitHub endpoint');
    defaults.endpoint = endpoint;
    githubHttp.setBaseUrl(endpoint);
  }
  const opts = hostRules.find({
    hostType: PLATFORM_TYPE_GITHUB,
    url: defaults.endpoint,
  });
  config.isGhe = parseUrl(defaults.endpoint).host !== 'api.github.com';
  config.renovateUsername = renovateUsername;
  [config.repositoryOwner, config.repositoryName] = repository.split('/');
  let repo: GhRepo;
  try {
    repo = await githubApi.queryRepo<GhRepo>(
      `{
      repository(owner: "${config.repositoryOwner}", name: "${config.repositoryName}") {
        isFork
        isArchived
        nameWithOwner
        mergeCommitAllowed
        rebaseMergeAllowed
        squashMergeAllowed
        defaultBranchRef {
          name
          target {
            oid
          }
        }
      }
    }`
    );
    // istanbul ignore if
    if (!repo) {
      throw new Error(REPOSITORY_NOT_FOUND);
    }
    // istanbul ignore if
    if (!repo.defaultBranchRef?.name) {
      throw new Error(REPOSITORY_EMPTY);
    }
    if (repo.nameWithOwner && repo.nameWithOwner !== repository) {
      logger.debug(
        { repository, this_repository: repo.nameWithOwner },
        'Repository has been renamed'
      );
      throw new Error(REPOSITORY_RENAMED);
    }
    if (repo.isArchived) {
      logger.debug(
        'Repository is archived - throwing error to abort renovation'
      );
      throw new Error(REPOSITORY_ARCHIVED);
    }
    // Use default branch as PR target unless later overridden.
    config.defaultBranch = repo.defaultBranchRef.name;
    // Base branch may be configured but defaultBranch is always fixed
    logger.debug(`${repository} default branch = ${config.defaultBranch}`);
    // GitHub allows administrators to block certain types of merge, so we need to check it
    if (repo.rebaseMergeAllowed) {
      config.mergeMethod = 'rebase';
    } else if (repo.squashMergeAllowed) {
      config.mergeMethod = 'squash';
    } else if (repo.mergeCommitAllowed) {
      config.mergeMethod = 'merge';
    } else {
      // This happens if we don't have Administrator read access, it is not a critical error
      logger.debug('Could not find allowed merge methods for repo');
    }
  } catch (err) /* istanbul ignore next */ {
    logger.debug('Caught initRepo error');
    if (
      err.message === REPOSITORY_ARCHIVED ||
      err.message === REPOSITORY_RENAMED ||
      err.message === REPOSITORY_NOT_FOUND
    ) {
      throw err;
    }
    if (err.statusCode === 403) {
      throw new Error(REPOSITORY_ACCESS_FORBIDDEN);
    }
    if (err.statusCode === 404) {
      throw new Error(REPOSITORY_NOT_FOUND);
    }
    if (err.message.startsWith('Repository access blocked')) {
      throw new Error(REPOSITORY_BLOCKED);
    }
    if (err.message === REPOSITORY_FORKED) {
      throw err;
    }
    if (err.message === REPOSITORY_DISABLED) {
      throw err;
    }
    if (err.message === 'Response code 451 (Unavailable for Legal Reasons)') {
      throw new Error(REPOSITORY_ACCESS_FORBIDDEN);
    }
    logger.debug({ err }, 'Unknown GitHub initRepo error');
    throw err;
  }
  // This shouldn't be necessary, but occasional strange errors happened until it was added
  config.issueList = null;
  config.prList = null;
  config.openPrList = null;
  config.closedPrList = null;

  config.forkMode = !!forkMode;
  if (forkMode) {
    logger.debug('Bot is in forkMode');
    config.forkToken = forkToken;
    // save parent name then delete
    config.parentRepo = config.repository;
    config.repository = null;
    // Get list of existing repos
    existingRepos =
      existingRepos ||
      (
        await githubApi.getJson<{ full_name: string }[]>(
          'user/repos?per_page=100',
          {
            token: forkToken || opts.token,
            paginate: true,
          }
        )
      ).body.map((r) => r.full_name);
    try {
      const forkedRepo = await githubApi.postJson<{
        full_name: string;
        default_branch: string;
      }>(`repos/${repository}/forks`, {
        token: forkToken || opts.token,
      });
      config.repository = forkedRepo.body.full_name;
      const forkDefaultBranch = forkedRepo.body.default_branch;
      if (forkDefaultBranch !== config.defaultBranch) {
        const body = {
          ref: `refs/heads/${config.defaultBranch}`,
          sha: repo.defaultBranchRef.target.oid,
        };
        logger.debug(
          {
            defaultBranch: config.defaultBranch,
            forkDefaultBranch,
            body,
          },
          'Fork has different default branch to parent, attempting to create branch'
        );
        try {
          await githubApi.postJson(`repos/${config.repository}/git/refs`, {
            body,
            token: forkToken,
          });
          logger.debug('Created new default branch in fork');
        } catch (err) /* istanbul ignore next */ {
          if (err.response?.body?.message === 'Reference already exists') {
            logger.debug(
              `Branch ${config.defaultBranch} already exists in the fork`
            );
          } else {
            logger.warn(
              { err, body: err.response?.body },
              'Could not create parent defaultBranch in fork'
            );
          }
        }
        logger.debug(
          `Setting ${config.defaultBranch} as default branch for ${config.repository}`
        );
        try {
          await githubApi.patchJson(`repos/${config.repository}`, {
            body: {
              name: config.repository.split('/')[1],
              default_branch: config.defaultBranch,
            },
            token: forkToken,
          });
          logger.debug('Successfully changed default branch for fork');
        } catch (err) /* istanbul ignore next */ {
          logger.warn({ err }, 'Could not set default branch');
        }
      }
    } catch (err) /* istanbul ignore next */ {
      logger.debug({ err }, 'Error forking repository');
      throw new Error(REPOSITORY_CANNOT_FORK);
    }
    if (existingRepos.includes(config.repository)) {
      logger.debug(
        { repository_fork: config.repository },
        'Found existing fork'
      );
      // This is a lovely "hack" by GitHub that lets us force update our fork's default branch
      // with the base commit from the parent repository
      try {
        logger.debug(
          'Updating forked repository default sha to match upstream'
        );
        await githubApi.patchJson(
          `repos/${config.repository}/git/refs/heads/${config.defaultBranch}`,
          {
            body: {
              sha: repo.defaultBranchRef.target.oid,
              force: true,
            },
            token: forkToken || opts.token,
          }
        );
      } catch (err) /* istanbul ignore next */ {
        logger.error(
          { err: err.err || err },
          'Error updating fork from upstream - cannot continue'
        );
        if (err instanceof ExternalHostError) {
          throw err;
        }
        throw new ExternalHostError(err);
      }
    } else {
      logger.debug({ repository_fork: config.repository }, 'Created fork');
      existingRepos.push(config.repository);
      // Wait an arbitrary 30s to hopefully give GitHub enough time for forking to complete
      await delay(30000);
    }
  }

  const parsedEndpoint = parseUrl(defaults.endpoint);
  // istanbul ignore else
  if (forkMode) {
    logger.debug('Using forkToken for git init');
    parsedEndpoint.username = config.forkToken;
  } else {
    const tokenType = opts.token?.startsWith('x-access-token:')
      ? 'app'
      : 'personal access';
    logger.debug(`Using ${tokenType} token for git init`);
    parsedEndpoint.username = opts.token;
  }
  parsedEndpoint.host = parsedEndpoint.host.replace(
    'api.github.com',
    'github.com'
  );
  parsedEndpoint.pathname = config.repository + '.git';
  const url = parsedEndpoint.toString();
  await git.initRepo({
    ...config,
    url,
    gitAuthorName: global.gitAuthor?.name,
    gitAuthorEmail: global.gitAuthor?.email,
  });
  const repoConfig: RepoResult = {
    defaultBranch: config.defaultBranch,
    isFork: repo.isFork === true,
  };
  return repoConfig;
}

export async function getRepoForceRebase(): Promise<boolean> {
  if (config.repoForceRebase === undefined) {
    try {
      config.repoForceRebase = false;
      const branchProtection = await getBranchProtection(config.defaultBranch);
      logger.debug('Found branch protection');
      if (branchProtection.required_pull_request_reviews) {
        logger.debug(
          'Branch protection: PR Reviews are required before merging'
        );
        config.prReviewsRequired = true;
      }
      if (branchProtection.required_status_checks) {
        if (branchProtection.required_status_checks.strict) {
          logger.debug(
            'Branch protection: PRs must be up-to-date before merging'
          );
          config.repoForceRebase = true;
        }
      }
      if (branchProtection.restrictions) {
        logger.debug(
          {
            users: branchProtection.restrictions.users,
            teams: branchProtection.restrictions.teams,
          },
          'Branch protection: Pushing to branch is restricted'
        );
        config.pushProtection = true;
      }
    } catch (err) {
      if (err.statusCode === 404) {
        logger.debug(`No branch protection found`);
      } else if (err.statusCode === 403) {
        logger.debug(
          'Branch protection: Do not have permissions to detect branch protection'
        );
      } else {
        throw err;
      }
    }
  }
  return config.repoForceRebase;
}

async function getClosedPrs(): Promise<PrList> {
  if (!config.closedPrList) {
    config.closedPrList = {};
    let query;
    try {
      // prettier-ignore
      query = `
      query {
        repository(owner: "${config.repositoryOwner}", name: "${config.repositoryName}") {
          pullRequests(states: [CLOSED, MERGED], orderBy: {field: UPDATED_AT, direction: DESC}) {
            pageInfo {
              endCursor
              hasNextPage
            }
            nodes {
              number
              state
              headRefName
              title
              comments(last: 100) {
                nodes {
                  databaseId
                  body
                }
              }
            }
          }
        }
      }
      `;
      const nodes = await githubApi.queryRepoField<GhGraphQlPr>(
        query,
        'pullRequests'
      );
      const prNumbers: number[] = [];
      // istanbul ignore if
      if (!nodes?.length) {
        logger.debug({ query }, 'No graphql data, returning empty list');
        return {};
      }
      for (const pr of nodes) {
        // https://developer.github.com/v4/object/pullrequest/
        pr.displayNumber = `Pull Request #${pr.number}`;
        pr.state = pr.state.toLowerCase();
        pr.sourceBranch = pr.headRefName;
        delete pr.headRefName;
        pr.comments = pr.comments.nodes.map((comment) => ({
          id: comment.databaseId,
          body: comment.body,
        }));
        pr.body = 'dummy body'; // just in case
        config.closedPrList[pr.number] = pr;
        prNumbers.push(pr.number);
      }
      prNumbers.sort();
      logger.debug({ prNumbers }, 'Retrieved closed PR list with graphql');
    } catch (err) /* istanbul ignore next */ {
      logger.warn({ query, err }, 'getClosedPrs error');
    }
  }
  return config.closedPrList;
}

async function getOpenPrs(): Promise<PrList> {
  // The graphql query is supported in the current oldest GHE version 2.19
  if (!config.openPrList) {
    config.openPrList = {};
    let query;
    try {
      // prettier-ignore
      query = `
      query {
        repository(owner: "${config.repositoryOwner}", name: "${config.repositoryName}") {
          pullRequests(states: [OPEN], orderBy: {field: UPDATED_AT, direction: DESC}) {
            pageInfo {
              endCursor
              hasNextPage
            }
            nodes {
              number
              headRefName
              baseRefName
              title
              mergeable
              mergeStateStatus
              labels(last: 100) {
                nodes {
                  name
                }
              }
              assignees {
                totalCount
              }
              reviewRequests {
                totalCount
              }
              commits(first: 2) {
                nodes {
                  commit {
                    author {
                      email
                    }
                    committer {
                      email
                    }
                    parents(last: 1) {
                      edges {
                        node {
                          abbreviatedOid
                          oid
                        }
                      }
                    }
                  }
                }
              }
              body
              reviews(first: 1, states:[CHANGES_REQUESTED]){
                nodes{
                  state
                }
              }
            }
          }
        }
      }
      `;
      const nodes = await githubApi.queryRepoField<GhGraphQlPr>(
        query,
        'pullRequests',
        {
          acceptHeader: 'application/vnd.github.merge-info-preview+json',
        }
      );
      const prNumbers: number[] = [];
      // istanbul ignore if
      if (!nodes?.length) {
        logger.debug({ query }, 'No graphql res.data');
        return {};
      }
      for (const pr of nodes) {
        // https://developer.github.com/v4/object/pullrequest/
        pr.displayNumber = `Pull Request #${pr.number}`;
        pr.state = PrState.Open;
        pr.sourceBranch = pr.headRefName;
        delete pr.headRefName;
        pr.targetBranch = pr.baseRefName;
        delete pr.baseRefName;
        // https://developer.github.com/v4/enum/mergeablestate
        const canMergeStates = ['BEHIND', 'CLEAN', 'HAS_HOOKS'];
        const hasNegativeReview = pr.reviews?.nodes?.length > 0;
        // istanbul ignore if
        if (hasNegativeReview) {
          pr.canMerge = false;
          pr.canMergeReason = `hasNegativeReview`;
        } else if (canMergeStates.includes(pr.mergeStateStatus)) {
          pr.canMerge = true;
        } else {
          pr.canMerge = false;
          pr.canMergeReason = `mergeStateStatus = ${pr.mergeStateStatus}`;
        }
        // https://developer.github.com/v4/enum/mergestatestatus
        if (pr.mergeStateStatus === 'DIRTY') {
          pr.isConflicted = true;
        } else {
          pr.isConflicted = false;
        }
        if (pr.labels) {
          pr.labels = pr.labels.nodes.map((label) => label.name);
        }
        pr.hasAssignees = !!(pr.assignees?.totalCount > 0);
        delete pr.assignees;
        pr.hasReviewers = !!(pr.reviewRequests?.totalCount > 0);
        delete pr.reviewRequests;
        delete pr.mergeable;
        delete pr.mergeStateStatus;
        delete pr.commits;
        config.openPrList[pr.number] = pr;
        prNumbers.push(pr.number);
      }
      prNumbers.sort();
      logger.trace({ prNumbers }, 'Retrieved open PR list with graphql');
    } catch (err) /* istanbul ignore next */ {
      logger.warn({ query, err }, 'getOpenPrs error');
    }
  }
  return config.openPrList;
}

// Gets details for a PR
export async function getPr(prNo: number): Promise<Pr | null> {
  if (!prNo) {
    return null;
  }
  const openPrs = await getOpenPrs();
  const openPr = openPrs[prNo];
  if (openPr) {
    logger.debug('Returning from graphql open PR list');
    return openPr;
  }
  const closedPrs = await getClosedPrs();
  const closedPr = closedPrs[prNo];
  if (closedPr) {
    logger.debug('Returning from graphql closed PR list');
    return closedPr;
  }
  logger.debug(
    { prNo },
    'PR not found in open or closed PRs list - trying to fetch it directly'
  );
  const pr = (
    await githubApi.getJson<GhRestPr>(
      `repos/${config.parentRepo || config.repository}/pulls/${prNo}`
    )
  ).body;
  if (!pr) {
    return null;
  }
  // Harmonise PR values
  pr.displayNumber = `Pull Request #${pr.number}`;
  if (pr.state === PrState.Open) {
    pr.sourceBranch = pr.head ? pr.head.ref : undefined;
    pr.sha = pr.head ? pr.head.sha : undefined;
    if (pr.mergeable === true) {
      pr.canMerge = true;
    } else {
      pr.canMerge = false;
      pr.canMergeReason = `mergeable = ${pr.mergeable}`;
    }
    if (pr.mergeable_state === 'dirty') {
      logger.debug({ prNo }, 'PR state is dirty so unmergeable');
      pr.isConflicted = true;
    }
  }
  return pr;
}

function matchesState(state: string, desiredState: string): boolean {
  if (desiredState === PrState.All) {
    return true;
  }
  if (desiredState.startsWith('!')) {
    return state !== desiredState.substring(1);
  }
  return state === desiredState;
}

export async function getPrList(): Promise<Pr[]> {
  logger.trace('getPrList()');
  if (!config.prList) {
    logger.debug('Retrieving PR list');
    let prList: GhRestPr[];
    try {
      prList = (
        await githubApi.getJson<GhRestPr[]>(
          `repos/${
            config.parentRepo || config.repository
          }/pulls?per_page=100&state=all`,
          { paginate: true }
        )
      ).body;
    } catch (err) /* istanbul ignore next */ {
      logger.debug({ err }, 'getPrList err');
      throw new ExternalHostError(err, PLATFORM_TYPE_GITHUB);
    }
    config.prList = prList
      .filter(
        (pr) =>
          config.forkMode ||
          config.ignorePrAuthor ||
          (pr?.user?.login && config?.renovateUsername
            ? pr.user.login === config.renovateUsername
            : true)
      )
      .map(
        (pr) =>
          ({
            number: pr.number,
            sourceBranch: pr.head.ref,
            sha: pr.head.sha,
            title: pr.title,
            state:
              pr.state === PrState.Closed && pr.merged_at?.length
                ? /* istanbul ignore next */ PrState.Merged
                : pr.state,
            createdAt: pr.created_at,
            closed_at: pr.closed_at,
            sourceRepo: pr.head?.repo?.full_name,
          } as never)
      );
    logger.debug(`Retrieved ${config.prList.length} Pull Requests`);
  }
  return config.prList;
}

export async function findPr({
  branchName,
  prTitle,
  state = PrState.All,
}: FindPRConfig): Promise<Pr | null> {
  logger.debug(`findPr(${branchName}, ${prTitle}, ${state})`);
  const prList = await getPrList();
  const pr = prList.find(
    (p) =>
      p.sourceBranch === branchName &&
      (!prTitle || p.title === prTitle) &&
      matchesState(p.state, state) &&
      (config.forkMode || config.repository === p.sourceRepo) // #5188
  );
  if (pr) {
    logger.debug(`Found PR #${pr.number}`);
  }
  return pr;
}

// Returns the Pull Request for a branch. Null if not exists.
export async function getBranchPr(branchName: string): Promise<Pr | null> {
  logger.debug(`getBranchPr(${branchName})`);
  const existingPr = await findPr({
    branchName,
    state: PrState.Open,
  });
  return existingPr ? getPr(existingPr.number) : null;
}

async function getStatus(
  branchName: string,
  useCache = true
): Promise<CombinedBranchStatus> {
  const commitStatusUrl = `repos/${config.repository}/commits/${escapeHash(
    branchName
  )}/status`;

  return (
    await githubApi.getJson<CombinedBranchStatus>(commitStatusUrl, { useCache })
  ).body;
}

// Returns the combined status for a branch.
export async function getBranchStatus(
  branchName: string,
  requiredStatusChecks: any[] | undefined
): Promise<BranchStatus> {
  logger.debug(`getBranchStatus(${branchName})`);
  if (!requiredStatusChecks) {
    // null means disable status checks, so it always succeeds
    logger.debug('Status checks disabled = returning "success"');
    return BranchStatus.green;
  }
  if (requiredStatusChecks.length) {
    // This is Unsupported
    logger.warn({ requiredStatusChecks }, `Unsupported requiredStatusChecks`);
    return BranchStatus.red;
  }
  let commitStatus: CombinedBranchStatus;
  try {
    commitStatus = await getStatus(branchName);
  } catch (err) /* istanbul ignore next */ {
    if (err.statusCode === 404) {
      logger.debug(
        'Received 404 when checking branch status, assuming that branch has been deleted'
      );
      throw new Error(REPOSITORY_CHANGED);
    }
    logger.debug('Unknown error when checking branch status');
    throw err;
  }
  logger.debug(
    { state: commitStatus.state, statuses: commitStatus.statuses },
    'branch status check result'
  );
  let checkRuns: { name: string; status: string; conclusion: string }[] = [];
  // API is supported in oldest available GHE version 2.19
  try {
    const checkRunsUrl = `repos/${config.repository}/commits/${escapeHash(
      branchName
    )}/check-runs?per_page=100`;
    const opts = {
      headers: {
        accept: 'application/vnd.github.antiope-preview+json',
      },
      paginate: true,
    };
    const checkRunsRaw = (
      await githubApi.getJson<{
        check_runs: { name: string; status: string; conclusion: string }[];
      }>(checkRunsUrl, opts)
    ).body;
    if (checkRunsRaw.check_runs?.length) {
      checkRuns = checkRunsRaw.check_runs.map((run) => ({
        name: run.name,
        status: run.status,
        conclusion: run.conclusion,
      }));
      logger.debug({ checkRuns }, 'check runs result');
    } else {
      // istanbul ignore next
      logger.debug({ result: checkRunsRaw }, 'No check runs found');
    }
  } catch (err) /* istanbul ignore next */ {
    if (err instanceof ExternalHostError) {
      throw err;
    }
    if (
      err.statusCode === 403 ||
      err.message === PLATFORM_INTEGRATION_UNAUTHORIZED
    ) {
      logger.debug('No permission to view check runs');
    } else {
      logger.warn({ err }, 'Error retrieving check runs');
    }
  }
  if (checkRuns.length === 0) {
    if (commitStatus.state === 'success') {
      return BranchStatus.green;
    }
    if (commitStatus.state === 'failure') {
      return BranchStatus.red;
    }
    return BranchStatus.yellow;
  }
  if (
    commitStatus.state === 'failure' ||
    checkRuns.some((run) => run.conclusion === 'failure')
  ) {
    return BranchStatus.red;
  }
  if (
    (commitStatus.state === 'success' || commitStatus.statuses.length === 0) &&
    checkRuns.every((run) =>
      ['skipped', 'neutral', 'success'].includes(run.conclusion)
    )
  ) {
    return BranchStatus.green;
  }
  return BranchStatus.yellow;
}

async function getStatusCheck(
  branchName: string,
  useCache = true
): Promise<GhBranchStatus[]> {
  const branchCommit = git.getBranchCommit(branchName);

  const url = `repos/${config.repository}/commits/${branchCommit}/statuses`;

  return (await githubApi.getJson<GhBranchStatus[]>(url, { useCache })).body;
}

const githubToRenovateStatusMapping = {
  success: BranchStatus.green,
  error: BranchStatus.red,
  failure: BranchStatus.red,
  pending: BranchStatus.yellow,
};

export async function getBranchStatusCheck(
  branchName: string,
  context: string
): Promise<BranchStatus | null> {
  try {
    const res = await getStatusCheck(branchName);
    for (const check of res) {
      if (check.context === context) {
        return (
          githubToRenovateStatusMapping[check.state] || BranchStatus.yellow
        );
      }
    }
    return null;
  } catch (err) /* istanbul ignore next */ {
    if (err.statusCode === 404) {
      logger.debug('Commit not found when checking statuses');
      throw new Error(REPOSITORY_CHANGED);
    }
    throw err;
  }
}

export async function setBranchStatus({
  branchName,
  context,
  description,
  state,
  url: targetUrl,
}: BranchStatusConfig): Promise<void> {
  // istanbul ignore if
  if (config.parentRepo) {
    logger.debug('Cannot set branch status when in forking mode');
    return;
  }
  const existingStatus = await getBranchStatusCheck(branchName, context);
  if (existingStatus === state) {
    return;
  }
  logger.debug({ branch: branchName, context, state }, 'Setting branch status');
  let url: string;
  try {
    const branchCommit = git.getBranchCommit(branchName);
    url = `repos/${config.repository}/statuses/${branchCommit}`;
    const renovateToGitHubStateMapping = {
      green: 'success',
      yellow: 'pending',
      red: 'failure',
    };
    const options: any = {
      state: renovateToGitHubStateMapping[state],
      description,
      context,
    };
    if (targetUrl) {
      options.target_url = targetUrl;
    }
    await githubApi.postJson(url, { body: options });

    // update status cache
    await getStatus(branchName, false);
    await getStatusCheck(branchName, false);
  } catch (err) /* istanbul ignore next */ {
    logger.debug({ err, url }, 'Caught error setting branch status - aborting');
    throw new Error(REPOSITORY_CHANGED);
  }
}

// Issue

/* istanbul ignore next */
async function getIssues(): Promise<Issue[]> {
  // prettier-ignore
  const query = `
    query {
      repository(owner: "${config.repositoryOwner}", name: "${config.repositoryName}") {
        issues(orderBy: {field: UPDATED_AT, direction: DESC}, filterBy: {createdBy: "${config.renovateUsername}"}) {
          pageInfo {
            endCursor
            hasNextPage
          }
          nodes {
            number
            state
            title
            body
          }
        }
      }
    }
  `;

  const result = await githubApi.queryRepoField<Issue>(query, 'issues');

  logger.debug(`Retrieved ${result.length} issues`);
  return result.map((issue) => ({
    ...issue,
    state: issue.state.toLowerCase(),
  }));
}

export async function getIssueList(): Promise<Issue[]> {
  if (!config.issueList) {
    logger.debug('Retrieving issueList');
    config.issueList = await getIssues();
  }
  return config.issueList;
}

export async function findIssue(title: string): Promise<Issue | null> {
  logger.debug(`findIssue(${title})`);
  const [issue] = (await getIssueList()).filter(
    (i) => i.state === 'open' && i.title === title
  );
  if (!issue) {
    return null;
  }
  logger.debug(`Found issue ${issue.number}`);
  const issueBody = (
    await githubApi.getJson<{ body: string }>(
      `repos/${config.parentRepo || config.repository}/issues/${issue.number}`
    )
  ).body.body;
  return {
    number: issue.number,
    body: issueBody,
  };
}

async function closeIssue(issueNumber: number): Promise<void> {
  logger.debug(`closeIssue(${issueNumber})`);
  await githubApi.patchJson(
    `repos/${config.parentRepo || config.repository}/issues/${issueNumber}`,
    {
      body: { state: 'closed' },
    }
  );
}

export async function ensureIssue({
  title,
  reuseTitle,
  body: rawBody,
  once = false,
  shouldReOpen = true,
}: EnsureIssueConfig): Promise<EnsureIssueResult | null> {
  logger.debug(`ensureIssue(${title})`);
  const body = sanitize(rawBody);
  try {
    const issueList = await getIssueList();
    let issues = issueList.filter((i) => i.title === title);
    if (!issues.length) {
      issues = issueList.filter((i) => i.title === reuseTitle);
      if (issues.length) {
        logger.debug({ reuseTitle, title }, 'Reusing issue title');
      }
    }
    if (issues.length) {
      let issue = issues.find((i) => i.state === 'open');
      if (!issue) {
        if (once) {
          logger.debug('Issue already closed - skipping recreation');
          return null;
        }
        if (shouldReOpen) {
          logger.debug('Reopening previously closed issue');
        }
        issue = issues[issues.length - 1];
      }
      for (const i of issues) {
        if (i.state === 'open' && i.number !== issue.number) {
          logger.warn(`Closing duplicate issue ${i.number}`);
          await closeIssue(i.number);
        }
      }
      const issueBody = (
        await githubApi.getJson<{ body: string }>(
          `repos/${config.parentRepo || config.repository}/issues/${
            issue.number
          }`
        )
      ).body.body;
      if (
        issue.title === title &&
        issueBody === body &&
        issue.state === 'open'
      ) {
        logger.debug('Issue is open and up to date - nothing to do');
        return null;
      }
      if (shouldReOpen) {
        logger.debug('Patching issue');
        await githubApi.patchJson(
          `repos/${config.parentRepo || config.repository}/issues/${
            issue.number
          }`,
          {
            body: { body, state: 'open', title },
          }
        );
        logger.debug('Issue updated');
        return 'updated';
      }
    }
    await githubApi.postJson(
      `repos/${config.parentRepo || config.repository}/issues`,
      {
        body: {
          title,
          body,
        },
      }
    );
    logger.info('Issue created');
    // reset issueList so that it will be fetched again as-needed
    delete config.issueList;
    return 'created';
  } catch (err) /* istanbul ignore next */ {
    if (err.body?.message?.startsWith('Issues are disabled for this repo')) {
      logger.debug(
        `Issues are disabled, so could not create issue: ${
          (err as Error).message
        }`
      );
    } else {
      logger.warn({ err }, 'Could not ensure issue');
    }
  }
  return null;
}

export async function ensureIssueClosing(title: string): Promise<void> {
  logger.trace(`ensureIssueClosing(${title})`);
  const issueList = await getIssueList();
  for (const issue of issueList) {
    if (issue.state === 'open' && issue.title === title) {
      await closeIssue(issue.number);
      logger.debug({ number: issue.number }, 'Issue closed');
    }
  }
}

export async function addAssignees(
  issueNo: number,
  assignees: string[]
): Promise<void> {
  logger.debug(`Adding assignees '${assignees.join(', ')}' to #${issueNo}`);
  const repository = config.parentRepo || config.repository;
  await githubApi.postJson(`repos/${repository}/issues/${issueNo}/assignees`, {
    body: {
      assignees,
    },
  });
}

export async function addReviewers(
  prNo: number,
  reviewers: string[]
): Promise<void> {
  logger.debug(`Adding reviewers '${reviewers.join(', ')}' to #${prNo}`);

  const userReviewers = reviewers.filter((e) => !e.startsWith('team:'));
  const teamReviewers = reviewers
    .filter((e) => e.startsWith('team:'))
    .map((e) => e.replace(/^team:/, ''));
  try {
    await githubApi.postJson(
      `repos/${
        config.parentRepo || config.repository
      }/pulls/${prNo}/requested_reviewers`,
      {
        body: {
          reviewers: userReviewers,
          team_reviewers: teamReviewers,
        },
      }
    );
  } catch (err) /* istanbul ignore next */ {
    logger.warn({ err }, 'Failed to assign reviewer');
  }
}

async function addLabels(
  issueNo: number,
  labels: string[] | null
): Promise<void> {
  logger.debug(`Adding labels '${labels?.join(', ')}' to #${issueNo}`);
  const repository = config.parentRepo || config.repository;
  if (is.array(labels) && labels.length) {
    await githubApi.postJson(`repos/${repository}/issues/${issueNo}/labels`, {
      body: labels,
    });
  }
}

export async function deleteLabel(
  issueNo: number,
  label: string
): Promise<void> {
  logger.debug(`Deleting label ${label} from #${issueNo}`);
  const repository = config.parentRepo || config.repository;
  try {
    await githubApi.deleteJson(
      `repos/${repository}/issues/${issueNo}/labels/${label}`
    );
  } catch (err) /* istanbul ignore next */ {
    logger.warn({ err, issueNo, label }, 'Failed to delete label');
  }
}

async function addComment(issueNo: number, body: string): Promise<void> {
  // POST /repos/:owner/:repo/issues/:number/comments
  await githubApi.postJson(
    `repos/${
      config.parentRepo || config.repository
    }/issues/${issueNo}/comments`,
    {
      body: { body },
    }
  );
}

async function editComment(commentId: number, body: string): Promise<void> {
  // PATCH /repos/:owner/:repo/issues/comments/:id
  await githubApi.patchJson(
    `repos/${
      config.parentRepo || config.repository
    }/issues/comments/${commentId}`,
    {
      body: { body },
    }
  );
}

async function deleteComment(commentId: number): Promise<void> {
  // DELETE /repos/:owner/:repo/issues/comments/:id
  await githubApi.deleteJson(
    `repos/${
      config.parentRepo || config.repository
    }/issues/comments/${commentId}`
  );
}

async function getComments(issueNo: number): Promise<Comment[]> {
  const pr = (await getClosedPrs())[issueNo];
  if (pr) {
    logger.debug('Returning closed PR list comments');
    return pr.comments;
  }
  // GET /repos/:owner/:repo/issues/:number/comments
  logger.debug(`Getting comments for #${issueNo}`);
  const url = `repos/${
    config.parentRepo || config.repository
  }/issues/${issueNo}/comments?per_page=100`;
  try {
    const comments = (
      await githubApi.getJson<Comment[]>(url, {
        paginate: true,
      })
    ).body;
    logger.debug(`Found ${comments.length} comments`);
    return comments;
  } catch (err) /* istanbul ignore next */ {
    if (err.statusCode === 404) {
      logger.debug('404 response when retrieving comments');
      throw new ExternalHostError(err, PLATFORM_TYPE_GITHUB);
    }
    throw err;
  }
}

export async function ensureComment({
  number,
  topic,
  content,
}: EnsureCommentConfig): Promise<boolean> {
  const sanitizedContent = sanitize(content);
  try {
    const comments = await getComments(number);
    let body: string;
    let commentId: number | null = null;
    let commentNeedsUpdating = false;
    if (topic) {
      logger.debug(`Ensuring comment "${topic}" in #${number}`);
      body = `### ${topic}\n\n${sanitizedContent}`;
      comments.forEach((comment) => {
        if (comment.body.startsWith(`### ${topic}\n\n`)) {
          commentId = comment.id;
          commentNeedsUpdating = comment.body !== body;
        }
      });
    } else {
      logger.debug(`Ensuring content-only comment in #${number}`);
      body = `${sanitizedContent}`;
      comments.forEach((comment) => {
        if (comment.body === body) {
          commentId = comment.id;
          commentNeedsUpdating = false;
        }
      });
    }
    if (!commentId) {
      await addComment(number, body);
      logger.info(
        { repository: config.repository, issueNo: number, topic },
        'Comment added'
      );
    } else if (commentNeedsUpdating) {
      await editComment(commentId, body);
      logger.debug(
        { repository: config.repository, issueNo: number },
        'Comment updated'
      );
    } else {
      logger.debug('Comment is already update-to-date');
    }
    return true;
  } catch (err) /* istanbul ignore next */ {
    if (err instanceof ExternalHostError) {
      throw err;
    }
    if (err.body?.message?.includes('is locked')) {
      logger.debug('Issue is locked - cannot add comment');
    } else {
      logger.warn({ err }, 'Error ensuring comment');
    }
    return false;
  }
}

export async function ensureCommentRemoval({
  number: issueNo,
  topic,
  content,
}: EnsureCommentRemovalConfig): Promise<void> {
  logger.trace(
    `Ensuring comment "${topic || content}" in #${issueNo} is removed`
  );
  const comments = await getComments(issueNo);
  let commentId: number | null = null;

  const byTopic = (comment: Comment): boolean =>
    comment.body.startsWith(`### ${topic}\n\n`);
  const byContent = (comment: Comment): boolean =>
    comment.body.trim() === content;

  if (topic) {
    commentId = comments.find(byTopic)?.id;
  } else if (content) {
    commentId = comments.find(byContent)?.id;
  }

  try {
    if (commentId) {
      logger.debug({ issueNo }, 'Removing comment');
      await deleteComment(commentId);
    }
  } catch (err) /* istanbul ignore next */ {
    logger.warn({ err }, 'Error deleting comment');
  }
}

// Pull Request

// Creates PR and returns PR number
export async function createPr({
  sourceBranch,
  targetBranch,
  prTitle: title,
  prBody: rawBody,
  labels,
  draftPR = false,
}: CreatePRConfig): Promise<Pr> {
  const body = sanitize(rawBody);
  const base = targetBranch;
  // Include the repository owner to handle forkMode and regular mode
  const head = `${config.repository.split('/')[0]}:${sourceBranch}`;
  const options: any = {
    body: {
      title,
      head,
      base,
      body,
      draft: draftPR,
    },
  };
  // istanbul ignore if
  if (config.forkToken) {
    options.token = config.forkToken;
    options.body.maintainer_can_modify = true;
  }
  logger.debug({ title, head, base, draft: draftPR }, 'Creating PR');
  const pr = (
    await githubApi.postJson<GhRestPr>(
      `repos/${config.parentRepo || config.repository}/pulls`,
      options
    )
  ).body;
  logger.debug(
    { branch: sourceBranch, pr: pr.number, draft: draftPR },
    'PR created'
  );
  // istanbul ignore if
  if (config.prList) {
    config.prList.push(pr);
  }
  pr.displayNumber = `Pull Request #${pr.number}`;
  pr.sourceBranch = sourceBranch;
  pr.sourceRepo = pr.head.repo.full_name;
  await addLabels(pr.number, labels);
  return pr;
}

export async function updatePr({
  number: prNo,
  prTitle: title,
  prBody: rawBody,
  state,
}: UpdatePrConfig): Promise<void> {
  logger.debug(`updatePr(${prNo}, ${title}, body)`);
  const body = sanitize(rawBody);
  const patchBody: any = { title };
  if (body) {
    patchBody.body = body;
  }
  if (state) {
    patchBody.state = state;
  }
  const options: any = {
    body: patchBody,
  };
  // istanbul ignore if
  if (config.forkToken) {
    options.token = config.forkToken;
  }
  try {
    await githubApi.patchJson(
      `repos/${config.parentRepo || config.repository}/pulls/${prNo}`,
      options
    );
    logger.debug({ pr: prNo }, 'PR updated');
  } catch (err) /* istanbul ignore next */ {
    if (err instanceof ExternalHostError) {
      throw err;
    }
    logger.warn({ err }, 'Error updating PR');
  }
}

export async function mergePr(
  prNo: number,
  branchName: string
): Promise<boolean> {
  logger.debug(`mergePr(${prNo}, ${branchName})`);
  // istanbul ignore if
  if (config.prReviewsRequired) {
    logger.debug(
      { branch: branchName, prNo },
      'Branch protection: Attempting to merge PR when PR reviews are enabled'
    );
    const repository = config.parentRepo || config.repository;
    const reviews = await githubApi.getJson<{ state: string }[]>(
      `repos/${repository}/pulls/${prNo}/reviews`
    );
    const isApproved = reviews.body.some(
      (review) => review.state === 'APPROVED'
    );
    if (!isApproved) {
      logger.debug(
        { branch: branchName, prNo },
        'Branch protection: Cannot automerge PR until there is an approving review'
      );
      return false;
    }
    logger.debug('Found approving reviews');
  }
  const url = `repos/${
    config.parentRepo || config.repository
  }/pulls/${prNo}/merge`;
  const options = {
    body: {} as { merge_method?: string },
  };
  let automerged = false;
  if (config.mergeMethod) {
    // This path is taken if we have auto-detected the allowed merge types from the repo
    options.body.merge_method = config.mergeMethod;
    try {
      logger.debug({ options, url }, `mergePr`);
      await githubApi.putJson(url, options);
      automerged = true;
    } catch (err) {
      if (err.statusCode === 404 || err.statusCode === 405) {
        // istanbul ignore next
        logger.debug(
          { response: err.response ? err.response.body : undefined },
          'GitHub blocking PR merge -- will keep trying'
        );
      } else {
        logger.warn({ err }, `Failed to ${options.body.merge_method} merge PR`);
        return false;
      }
    }
  }
  if (!automerged) {
    // We need to guess the merge method and try squash -> rebase -> merge
    options.body.merge_method = 'rebase';
    try {
      logger.debug({ options, url }, `mergePr`);
      await githubApi.putJson(url, options);
    } catch (err1) {
      logger.debug(
        { err: err1 },
        `Failed to ${options.body.merge_method} merge PR`
      );
      try {
        options.body.merge_method = 'squash';
        logger.debug({ options, url }, `mergePr`);
        await githubApi.putJson(url, options);
      } catch (err2) {
        logger.debug(
          { err: err2 },
          `Failed to ${options.body.merge_method} merge PR`
        );
        try {
          options.body.merge_method = 'merge';
          logger.debug({ options, url }, `mergePr`);
          await githubApi.putJson(url, options);
        } catch (err3) {
          logger.debug(
            { err: err3 },
            `Failed to ${options.body.merge_method} merge PR`
          );
          logger.debug({ pr: prNo }, 'All merge attempts failed');
          return false;
        }
      }
    }
  }
  logger.debug({ pr: prNo }, 'PR merged');
  // Delete branch
  await deleteBranch(branchName);
  return true;
}

export function massageMarkdown(input: string): string {
  if (config.isGhe) {
    return smartTruncate(input, 60000);
  }
  const massagedInput = input
    // to be safe, replace all github.com links with renovatebot redirector
    .replace(/href="https?:\/\/github.com\//g, 'href="https://togithub.com/')
    .replace(/]\(https:\/\/github\.com\//g, '](https://togithub.com/')
    .replace(/]: https:\/\/github\.com\//g, ']: https://togithub.com/');
  return smartTruncate(massagedInput, 60000);
}

export async function getVulnerabilityAlerts(): Promise<VulnerabilityAlert[]> {
  // prettier-ignore
  const query = `
  query {
    repository(owner:"${config.repositoryOwner}", name:"${config.repositoryName}") {
      vulnerabilityAlerts(last: 100) {
        edges {
          node {
            dismissReason
            vulnerableManifestFilename
            vulnerableManifestPath
            vulnerableRequirements
            securityAdvisory {
              description
              identifiers { type value }
              references { url }
              severity
            }
            securityVulnerability {
              package { name ecosystem }
              firstPatchedVersion { identifier }
              vulnerableVersionRange
            }
          }
        }
      }
    }
  }`;
  let alerts: VulnerabilityAlert[] = [];
  try {
    const vulnerabilityAlerts = await githubApi.queryRepoField<{
      node: VulnerabilityAlert;
    }>(query, 'vulnerabilityAlerts', {
      paginate: false,
      acceptHeader: 'application/vnd.github.vixen-preview+json',
    });
    if (vulnerabilityAlerts?.length) {
      alerts = vulnerabilityAlerts.map((edge) => edge.node);
      const shortAlerts: AggregatedVulnerabilities = {};
      if (alerts.length) {
        logger.trace({ alerts }, 'GitHub vulnerability details');
        for (const alert of alerts) {
          const {
            package: { name, ecosystem },
            vulnerableVersionRange,
            firstPatchedVersion,
          } = alert.securityVulnerability;
          const patch = firstPatchedVersion?.identifier;

          const key = `${ecosystem.toLowerCase()}/${name}`;
          const range = vulnerableVersionRange;
          const elem = shortAlerts[key] || {};
          elem[range] = patch || null;
          shortAlerts[key] = elem;
        }
        logger.debug({ alerts: shortAlerts }, 'GitHub vulnerability details');
      }
    } else {
      logger.debug('Cannot read vulnerability alerts');
    }
  } catch (err) {
    logger.debug({ err }, 'Error retrieving vulnerability alerts');
  }
  return alerts;
}<|MERGE_RESOLUTION|>--- conflicted
+++ resolved
@@ -22,13 +22,8 @@
 import * as hostRules from '../../util/host-rules';
 import * as githubHttp from '../../util/http/github';
 import { sanitize } from '../../util/sanitize';
-<<<<<<< HEAD
 import { ensureTrailingSlash, parseUrl } from '../../util/url';
-import {
-=======
-import { ensureTrailingSlash } from '../../util/url';
 import type {
->>>>>>> ccdb09fe
   AggregatedVulnerabilities,
   BranchStatusConfig,
   CreatePRConfig,
